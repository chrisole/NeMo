--- conflicted
+++ resolved
@@ -168,24 +168,15 @@
             self.data_samples += samples
             self.sample_weights += weights
 
-<<<<<<< HEAD
-    def get_sampler(self, batch_size: int, world_size: int) -> Optional[torch.utils.data.Sampler]:
-=======
     def get_sampler(self, batch_size: int, world_size: int) -> Optional[Sampler]:
->>>>>>> a1089725
         if not self.weighted_sampling_steps_per_epoch:
             return None
 
         sampler = get_weighted_sampler(
             sample_weights=self.sample_weights,
             batch_size=batch_size,
-<<<<<<< HEAD
-            world_size=world_size,
-            num_steps=self.weighted_sampling_steps_per_epoch,
-=======
             num_steps=self.weighted_sampling_steps_per_epoch,
             world_size=world_size
->>>>>>> a1089725
         )
         return sampler
 
@@ -463,14 +454,7 @@
 
         return example
 
-<<<<<<< HEAD
-    def get_sampler(self, batch_size: int, world_size: int):
-        """
-        Currently sampler is not supported for tarred dataset.
-        """
-=======
     def get_sampler(self, batch_size: int, world_size: int) -> Optional[Sampler]:
->>>>>>> a1089725
         return None
 
     def collate_fn(self, batch):
