# Copyright (c) 2020, NVIDIA CORPORATION.  All rights reserved.
#
# Licensed under the Apache License, Version 2.0 (the "License");
# you may not use this file except in compliance with the License.
# You may obtain a copy of the License at
#
#     http://www.apache.org/licenses/LICENSE-2.0
#
# Unless required by applicable law or agreed to in writing, software
# distributed under the License is distributed on an "AS IS" BASIS,
# WITHOUT WARRANTIES OR CONDITIONS OF ANY KIND, either express or implied.
# See the License for the specific language governing permissions and
# limitations under the License.
import logging
from abc import ABC, abstractmethod
from typing import List

import torch

from nemo.core.classes import ModelPT
from nemo.core.classes.common import PretrainedModelInfo
from nemo.core.classes.exportable import Exportable
from nemo.core.classes.mixins import AccessMixin
from nemo.core.utils.neural_type_utils import get_io_names
from nemo.utils import logging, model_utils
from nemo.utils.cast_utils import cast_all

__all__ = ['ASRModel']


class ASRModel(ModelPT, ABC):
    def multi_validation_epoch_end(self, outputs, dataloader_idx: int = 0):
<<<<<<< HEAD
        val_loss_mean = torch.stack([x['val_loss'] for x in outputs]).mean()
        wer_num = torch.stack([x['val_wer_num'] for x in outputs]).sum()
        wer_denom = torch.stack([x['val_wer_denom'] for x in outputs]).sum()
        tensorboard_logs = {'val_loss': val_loss_mean, 'val_wer': wer_num / wer_denom}
        return {'val_loss': val_loss_mean, 'log': tensorboard_logs}
=======
        val_loss = {}
        tensorboard_logs = {}

        if 'val_loss' in outputs[0]:
            val_loss_mean = torch.stack([x['val_loss'] for x in outputs]).mean()
            val_loss = {'val_loss': val_loss_mean}

            tensorboard_logs.update(val_loss)

        if "val_wer_num" in outputs[0]:
            wer_num = torch.stack([x['val_wer_num'] for x in outputs]).sum()
            wer_denom = torch.stack([x['val_wer_denom'] for x in outputs]).sum()
            val_wer = {'val_wer': wer_num / wer_denom}

            tensorboard_logs.update(val_wer)

        if "val_bleu_num" in outputs[0]:
            bleu_pred_len = torch.stack([x[f"val_bleu_pred_len"] for x in outputs]).sum()
            bleu_target_len = torch.stack([x[f"val_bleu_target_len"] for x in outputs]).sum()
            bleu_num = torch.stack([x[f"val_bleu_num"] for x in outputs]).sum(dim=0)
            bleu_denom = torch.stack([x[f"val_bleu_denom"] for x in outputs]).sum(dim=0)
            val_bleu = {"val_bleu": self.bleu._compute_bleu(bleu_pred_len, bleu_target_len, bleu_num, bleu_denom)}

            tensorboard_logs.update(val_bleu)

        return {**val_loss, 'log': tensorboard_logs}
>>>>>>> 05d5218c

    def multi_test_epoch_end(self, outputs, dataloader_idx: int = 0):
        val_loss = {}
        tensorboard_logs = {}

        if 'test_loss' in outputs[0]:
            val_loss_mean = torch.stack([x['test_loss'] for x in outputs]).mean()
            val_loss = {'test_loss': val_loss_mean}

            tensorboard_logs.update(val_loss)

        if "test_wer_num" in outputs[0]:
            wer_num = torch.stack([x['test_wer_num'] for x in outputs]).sum()
            wer_denom = torch.stack([x['test_wer_denom'] for x in outputs]).sum()
            val_wer = {'test_wer': wer_num / wer_denom}

            tensorboard_logs.update(val_wer)

        if "test_bleu_num" in outputs[0]:
            bleu_pred_len = torch.stack([x[f"test_bleu_pred_len"] for x in outputs]).sum()
            bleu_target_len = torch.stack([x[f"test_bleu_target_len"] for x in outputs]).sum()
            bleu_num = torch.stack([x[f"test_bleu_num"] for x in outputs]).sum()
            bleu_denom = torch.stack([x[f"test_bleu_denom"] for x in outputs]).sum()
            val_bleu = {"test_bleu": self.wer._compute_bleu(bleu_pred_len, bleu_target_len, bleu_num, bleu_denom)}

            tensorboard_logs.update(val_bleu)

        return {**val_loss, 'log': tensorboard_logs}

    @classmethod
    def list_available_models(cls) -> 'List[PretrainedModelInfo]':
        """
        This method returns a list of pre-trained model which can be instantiated directly from NVIDIA's NGC cloud.
        Returns:
            List of available pre-trained models.
        """
        # recursively walk the subclasses to generate pretrained model info
        list_of_models = model_utils.resolve_subclass_pretrained_model_info(cls)
        return list_of_models

    def add_auxiliary_losses(self, loss: torch.Tensor, reset_registry: bool = False) -> torch.Tensor:
        """
        Utility method to enable calculation of auxiliary losses for ASR training.

        Args:
            loss: The output loss value prior to addition with auxiliary losses.
            reset_registry: Bool, whether to reset the AccessMixin registry after adding auxiliary losses.

        Returns:
            Loss tensor used for back propagation.
        """
        # Add adapter auxiliary losses, if registered
        if AccessMixin.is_access_enabled(self.model_guid):
            registry = AccessMixin.get_module_registry(self)
            log_dict = {}

            for loss_key, loss_registry in registry.items():
                # Add auxiliary loss to total loss
                if 'adapter_loss' in loss_registry:
                    loss_list = loss_registry['adapter_loss']
                    loss_value = sum(loss_list)
                    loss += loss_value

                    # Log current loss name and value
                    keys = loss_key.split(".")
                    key = "/".join(keys)
                    key = "adapter_loss/" + key
                    log_dict[key] = loss_value.detach()

            if len(log_dict) > 0:
                self.log_dict(log_dict)

        if reset_registry:
            AccessMixin.reset_registry(self)

        # return total loss
        return loss

    def setup_optimization_flags(self):
        """
        Utility method that must be explicitly called by the subclass in order to support optional optimization flags.
        This method is the only valid place to access self.cfg prior to DDP training occurs.

        The subclass may chose not to support this method, therefore all variables here must be checked via hasattr()
        """
        # Skip update if nan/inf grads appear on any rank.
        self._skip_nan_grad = False
        if "skip_nan_grad" in self._cfg and self._cfg["skip_nan_grad"]:
            self._skip_nan_grad = self._cfg["skip_nan_grad"]

    def on_after_backward(self):
        """
        zero-out the gradients which any of them is NAN or INF
        """
        super().on_after_backward()

        if hasattr(self, '_skip_nan_grad') and self._skip_nan_grad:
            device = next(self.parameters()).device
            valid_gradients = torch.tensor([1], device=device, dtype=torch.float32)

            # valid_gradients = True
            for param_name, param in self.named_parameters():
                if param.grad is not None:
                    is_not_nan_or_inf = not (torch.isnan(param.grad).any() or torch.isinf(param.grad).any())
                    if not is_not_nan_or_inf:
                        valid_gradients = valid_gradients * 0
                        break

            if torch.distributed.is_initialized():
                torch.distributed.all_reduce(valid_gradients, op=torch.distributed.ReduceOp.MIN)

            if valid_gradients < 1:
                logging.warning(f'detected inf or nan values in gradients! Setting gradients to zero.')
                self.zero_grad()


class ExportableEncDecModel(Exportable):
    """
    Simple utiliy mix-in to export models that consist of encoder/decoder pair
    plus pre/post processor, but have to be exported as encoder/decoder pair only
    (covers most ASR classes)
    """

    @property
    def input_module(self):
        return self.encoder

    @property
    def output_module(self):
        return self.decoder

    @property
    def output_names(self):
        otypes = self.output_module.output_types
        if getattr(self.input_module, 'export_cache_support', False):
            in_types = self.input_module.output_types
            otypes = {n: t for (n, t) in list(otypes.items())[:1]}
            for (n, t) in list(in_types.items())[1:]:
                otypes[n] = t
        return get_io_names(otypes, self.disabled_deployment_output_names)

    def forward_for_export(
        self, input, length=None, cache_last_channel=None, cache_last_time=None, cache_last_channel_len=None
    ):
        """
        This forward is used when we need to export the model to ONNX format.
        Inputs cache_last_channel and cache_last_time are needed to be passed for exporting streaming models.
        Args:
            input: Tensor that represents a batch of raw audio signals,
                of shape [B, T]. T here represents timesteps.
            length: Vector of length B, that contains the individual lengths of the audio sequences.
            cache_last_channel: Tensor of shape [N, B, T, H] which contains the cache for last channel layers
            cache_last_time: Tensor of shape [N, B, H, T] which contains the cache for last time layers
                N is the number of such layers which need caching, B is batch size, H is the hidden size of activations,
                and T is the length of the cache

        Returns:
            the output of the model
        """
        enc_fun = getattr(self.input_module, 'forward_for_export', self.input_module.forward)
        if cache_last_channel is None:
            encoder_output = enc_fun(audio_signal=input, length=length)
            if isinstance(encoder_output, tuple):
                encoder_output = encoder_output[0]
        else:
            encoder_output, length, cache_last_channel, cache_last_time, cache_last_channel_len = enc_fun(
                audio_signal=input,
                length=length,
                cache_last_channel=cache_last_channel,
                cache_last_time=cache_last_time,
                cache_last_channel_len=cache_last_channel_len,
            )

        dec_fun = getattr(self.output_module, 'forward_for_export', self.output_module.forward)
        ret = dec_fun(encoder_output=encoder_output)
        if isinstance(ret, tuple):
            ret = ret[0]
        if cache_last_channel is not None:
            ret = (ret, length, cache_last_channel, cache_last_time, cache_last_channel_len)
        return cast_all(ret, from_dtype=torch.float16, to_dtype=torch.float32)

    @property
    def disabled_deployment_input_names(self):
        return self.encoder.disabled_deployment_input_names

    @property
    def disabled_deployment_output_names(self):
        return self.encoder.disabled_deployment_output_names

    def set_export_config(self, args):
        if 'cache_support' in args:
            enable = bool(args['cache_support'])
            self.encoder.export_cache_support = enable
            logging.info(f"Caching support enabled: {enable}")
            self.encoder.setup_streaming_params()
        super().set_export_config(args)<|MERGE_RESOLUTION|>--- conflicted
+++ resolved
@@ -30,13 +30,6 @@
 
 class ASRModel(ModelPT, ABC):
     def multi_validation_epoch_end(self, outputs, dataloader_idx: int = 0):
-<<<<<<< HEAD
-        val_loss_mean = torch.stack([x['val_loss'] for x in outputs]).mean()
-        wer_num = torch.stack([x['val_wer_num'] for x in outputs]).sum()
-        wer_denom = torch.stack([x['val_wer_denom'] for x in outputs]).sum()
-        tensorboard_logs = {'val_loss': val_loss_mean, 'val_wer': wer_num / wer_denom}
-        return {'val_loss': val_loss_mean, 'log': tensorboard_logs}
-=======
         val_loss = {}
         tensorboard_logs = {}
 
@@ -63,7 +56,6 @@
             tensorboard_logs.update(val_bleu)
 
         return {**val_loss, 'log': tensorboard_logs}
->>>>>>> 05d5218c
 
     def multi_test_epoch_end(self, outputs, dataloader_idx: int = 0):
         val_loss = {}
