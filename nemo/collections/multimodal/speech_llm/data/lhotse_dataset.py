from typing import Optional

import torch.utils.data
from lhotse.cut import Cut, CutSet
from lhotse.dataset import AudioSamples
from lhotse.dataset.collation import collate_vectors as collate_vectors_lhotse

from nemo.collections.common.data.lhotse.text_adapters import NeMoSFTExample, SourceTargetTextExample
from nemo.collections.multimodal.speech_llm.parts.utils.data_utils import (
    PromptFormatterTextProcessing,
    build_loss_mask,
    ceil_to_nearest,
)


def collate_vectors(items, max_length: int, padding_value):
    vectors = collate_vectors_lhotse(items, padding_value=padding_value)
    if max_length > vectors.size(1):
        vectors = torch.cat(
            [vectors, padding_value * torch.ones(vectors.size(0), max_length - vectors.size(1), dtype=vectors.dtype)],
            dim=1,
        )
    if items[0].shape[0] < 1:
        vectors = vectors.long()
    return vectors


class LhotseAudioQuestionAnswerDataset(torch.utils.data.Dataset):
    """
    This dataset is based on Lhotse ASR dataset from ``audio_to_text_lhotse.py``
    and ``TarredAudioQuestionAnswerDataset`` from ``audio_text_qa_dataset.py``.

    Unlike native NeMo datasets, Lhotse dataset defines only the mapping from
    a CutSet (meta-data) to a mini-batch with PyTorch tensors.
    Specifically, it performs tokenization, I/O, augmentation, and feature extraction (if any).
    Managing data, sampling, de-duplication across workers/nodes etc. is all handled
    by Lhotse samplers instead.

    Args:
        text_processor: TextProcessing object
        default_context: Default question to use if no question is provided
        tokens_to_generate: Number of tokens to generate during inference
        pad_to_max_length: Whether to pad the input to the max sequence length. If False, will pad to the max length of the current batch.
        max_seq_length: Maximum sequence length for each dataset examples. Examples will either be truncated to fit this length or dropped if they cannot be truncated.
        context_key: Key to use for the context in your JSONL file
        default_context_key: Key to use for the default context in lhotse yaml
    """

    def __init__(
        self,
        text_processor: PromptFormatterTextProcessing,
        default_context: str,
        tokens_to_generate: int,
        pad_to_max_length: bool,
        max_seq_length: int,
        context_key: str = "context",
        default_context_key: str = "default_context",
    ):
        super().__init__()
        self.text_processor = text_processor
        self.load_audio = AudioSamples(fault_tolerant=True)
        self.tokens_to_generate = tokens_to_generate
        self.pad_to_max_length = pad_to_max_length
        self.max_seq_length = max_seq_length

        self.default_context = default_context
        self.context_key = context_key
        self.default_context_key = default_context_key

    def __getitem__(self, all_cuts: CutSet) -> dict[str, torch.Tensor | list[str] | dict]:
        ans = {}

        # convert audio cuts to mini-batch
        cuts = all_cuts.filter(lambda c: isinstance(c, Cut))
        if cuts:
            audio, audio_lens, cuts = self.load_audio(cuts)

            return_batch = {}
            audio_ratio = [1.0] * len(cuts)
            for _, cut in enumerate(cuts):
                if hasattr(cut, self.context_key):
                    cut.context = getattr(cut, self.context_key)
                elif hasattr(cut, self.default_context_key):
                    cut.context = getattr(cut, self.default_context_key)
                else:
                    cut.context = self.default_context

            metadata = []
            for id, cut in enumerate(cuts):
                metadata.append({'audio_filepath': cut.id + '.wav'})

            collated_text_data = collate_text_data(
                cuts=cuts,
                default_context=self.default_context,
                text_processor=self.text_processor,
                tokens_to_generate=self.tokens_to_generate,
                pad_to_max_length=self.pad_to_max_length,
                max_seq_length=self.max_seq_length,
            )
            return_batch.update(
                {
                    "sample_ids": list(cuts.ids),
                    "audio_signal": audio,
                    "audio_signal_length": audio_lens,
                    "audio_ratio": torch.FloatTensor(audio_ratio),
                    "metadata": metadata,
                    **collated_text_data,
                }
            )
            ans.update(return_batch)

        # convert text examples to tensors
        text_examples = all_cuts.filter(lambda c: isinstance(c, (SourceTargetTextExample, NeMoSFTExample)))
        if text_examples:
            pad_id = self.text_processor.pad_id
            text_minibatch = dict(
<<<<<<< HEAD
                text_input_ids=collate_vectors_lhotse([e.input_ids for e in text_examples], padding_value=pad_id),
                text_answer_ids=collate_vectors_lhotse([e.answer_ids for e in text_examples], padding_value=pad_id),
                text_context_ids=collate_vectors_lhotse([e.context_ids for e in text_examples], padding_value=pad_id),
=======
                text_input_lens=torch.tensor([len(e.input_ids) for e in text_examples], dtype=torch.int64),
                text_answer_ids=collate_vectors_lhotse([e.answer_ids for e in text_examples], padding_value=pad_id),
                text_answer_lens=torch.tensor([len(e.answer_ids) for e in text_examples], dtype=torch.int64),
                text_context_ids=collate_vectors_lhotse([e.context_ids for e in text_examples], padding_value=pad_id),
                text_context_lens=torch.tensor([len(e.context_ids) for e in text_examples], dtype=torch.int64),
>>>>>>> 27cef438
                text_masks=collate_vectors_lhotse([e.mask for e in text_examples], padding_value=0),
            )
            ans.update(text_minibatch)

        return ans


def collate_text_data(
    cuts,
    default_context: str,
    text_processor: PromptFormatterTextProcessing,
    tokens_to_generate: int,
    pad_to_max_length: bool,
    max_seq_length: int,
) -> dict:
    """Perform text collation equivalent to nemo/collections/multimodal/data/audio_text_qa_dataset.py:121"""
    batch_size = len(cuts)
    pad_id = text_processor.pad_id
    examples = [{k: torch.as_tensor(v) for k, v in text_processor._process_example(cut).items()} for cut in cuts]
    fields = as_dict(examples)

    def get_max_len(input_list):
        return max([len(x) for x in input_list])

    max_length = tokens_to_generate + max(
        get_max_len(fields["input_ids"]), get_max_len(fields["context_ids"]), get_max_len(fields["answer_ids"])
    )
    if pad_to_max_length:
        max_length = max_seq_length
    else:
        max_length = min(max_seq_length, ceil_to_nearest(max_length, 8))

    all_tokens = collate_vectors(fields["input_ids"], max_length=max_length, padding_value=pad_id)
    full_lengths = torch.LongTensor([len(item) for item in fields["input_ids"]])

    assert max_length <= max_seq_length, f"{max_length=} <= {max_seq_length=}"

    return {
        "tokens": all_tokens[:, :-1],
        "tokens_length": full_lengths - 1,
        "labels": all_tokens[:, 1:],
        "loss_mask": collate_vectors(
            [torch.as_tensor(build_loss_mask(item)) for item in examples], max_length=max_length, padding_value=0
        )[:, 1:],
        "position_ids": torch.arange(max_length, dtype=torch.long).repeat(batch_size, 1),
        "contexts": collate_vectors(fields["context_ids"], max_length=max_length, padding_value=pad_id),
        "context_lengths": torch.LongTensor([len(seq) for seq in fields["context_ids"]]),
        "answers": collate_vectors(fields["answer_ids"], max_length=max_length, padding_value=pad_id),
        "max_length": torch.LongTensor([max_length] * batch_size),
    }


def as_dict(arg: list[dict]) -> dict[str, list]:
    return {k: [item[k] for item in arg] for k in arg[0].keys()}<|MERGE_RESOLUTION|>--- conflicted
+++ resolved
@@ -114,17 +114,11 @@
         if text_examples:
             pad_id = self.text_processor.pad_id
             text_minibatch = dict(
-<<<<<<< HEAD
-                text_input_ids=collate_vectors_lhotse([e.input_ids for e in text_examples], padding_value=pad_id),
-                text_answer_ids=collate_vectors_lhotse([e.answer_ids for e in text_examples], padding_value=pad_id),
-                text_context_ids=collate_vectors_lhotse([e.context_ids for e in text_examples], padding_value=pad_id),
-=======
                 text_input_lens=torch.tensor([len(e.input_ids) for e in text_examples], dtype=torch.int64),
                 text_answer_ids=collate_vectors_lhotse([e.answer_ids for e in text_examples], padding_value=pad_id),
                 text_answer_lens=torch.tensor([len(e.answer_ids) for e in text_examples], dtype=torch.int64),
                 text_context_ids=collate_vectors_lhotse([e.context_ids for e in text_examples], padding_value=pad_id),
                 text_context_lens=torch.tensor([len(e.context_ids) for e in text_examples], dtype=torch.int64),
->>>>>>> 27cef438
                 text_masks=collate_vectors_lhotse([e.mask for e in text_examples], padding_value=0),
             )
             ans.update(text_minibatch)
