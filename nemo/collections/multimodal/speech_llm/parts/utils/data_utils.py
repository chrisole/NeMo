# Copyright (c) 2024, NVIDIA CORPORATION.  All rights reserved.
#
# Licensed under the Apache License, Version 2.0 (the "License");
# you may not use this file except in compliance with the License.
# You may obtain a copy of the License at
#
#     http://www.apache.org/licenses/LICENSE-2.0
#
# Unless required by applicable law or agreed to in writing, software
# distributed under the License is distributed on an "AS IS" BASIS,
# WITHOUT WARRANTIES OR CONDITIONS OF ANY KIND, either express or implied.
# See the License for the specific language governing permissions and
# limitations under the License.

from typing import List, Optional

import numpy as np
import torch
from lhotse.cut import Cut

from nemo.collections.common.prompts import PromptFormatter, get_prompt_format_fn
from nemo.utils import logging, logging_mode


def maybe_cast_to_list(x):
    if isinstance(x, np.ndarray):
        return [item.tolist() for item in x]
    return x


def ceil_to_nearest(n, m):
    return (n + m - 1) // m * m


def get_num_samples_from_files(file_list):
    if isinstance(file_list, str):
        file_list = file_list.split(',')
    num_samples = []
    for file in file_list:
        with open(file, 'r') as f:
            lines = list(f.readlines())
            num = len(lines)
            if lines[-1] == '\n':
                num -= 1
            num_samples.append(num)
    return num_samples


def shift_tokens_by_multi_audios(
    context_tokens, context_lengths, audio_feat_lens, context_start_idx, encoder_max_length
):
    """
    split and shift the context tokens by the audio segments, then concatenate them back. This function assumes that the whole context
    starts and ends with text tokens, and the audio segments are in between the text tokens. The audio segments are not allowed to be adjacent to each other.
    Args:
        context_tokens: tensor of shape [batch, max_context_len]
        context_lengths: tensor of shape [batch,]
        audio_feat_lens: List[List[int]]
        context_start_idx: List[List[int]]
        encoder_max_length: int
    """
    new_context_tokens = []
    for i in range(context_tokens.shape[0]):
        start_idx_list_i = context_start_idx[i] + [context_lengths[i]]
        input_len_list = [start_idx_list_i[j + 1] - start_idx_list_i[j] for j in range(len(start_idx_list_i) - 1)]
        context_tokens_list = context_tokens[i][: context_lengths[i]].split(input_len_list)
        context_tokens_i = [context_tokens_list[0]]
        for j in range(1, len(context_tokens_list)):
            context_tokens_i.append(
                torch.zeros(audio_feat_lens[i][j - 1], dtype=torch.long, device=context_tokens.device)
            )
            context_tokens_i.append(context_tokens_list[j])
        context_tokens_i = torch.cat(context_tokens_i)
        context_tokens_i = torch.nn.functional.pad(
            context_tokens_i, (0, encoder_max_length - context_tokens_i.shape[0])
        )
        new_context_tokens.append(context_tokens_i)
    new_context_tokens = torch.stack(new_context_tokens)
    return new_context_tokens


def get_nested_dict_value(d, key, sep="."):
    """
    Get the value of a nested dict given a key
    Args:
        d: dict
        key: str
    """
    for k in key.split(sep):
        d = d[k]
    return d


def align_feat_seq_list(
    seq_list: List[torch.Tensor],
    seq_len_list: List[torch.Tensor],
    mode: str = "min",
    pooling: str = 'mean',
    target_len: Optional[int] = None,
):
    """
    Align a list of feature sequences to the same length by repeating or discarding frames.
    Args:
        seq_list: List[torch.Tensor], list of tensors of shape [batch, hidden_size, seq_len]
        seq_len_list: List[torch.Tensor], list of tensors of shape [batch,]
        mode: str, "min" or "max"
        pooling: str, "mean", "max", or "min"
    Returns:
        new_seq_list: List[torch.Tensor], list of tensors of shape [batch, hidden_size, new_seq_len]
        new_seq_len_list: List[torch.Tensor], list of tensors of shape [batch,]
    """
    MODES = ["min", "max"]
    if mode not in MODES:
        raise ValueError(f"mode {mode} not supported, available modes: {MODES}")
    POOLING = ["mean", "max", "min", "avg"]
    if pooling not in POOLING:
        raise ValueError(f"pooling {pooling} not supported, available modes: {POOLING}")

    new_seq_len_list = []
    new_seq_list = []

    if target_len is None:
        target_len = [x.size(-1) for x in seq_list]
        target_len = min(target_len) if mode == "min" else max(target_len)

    for seq, seq_len in zip(seq_list, seq_len_list):
        curr_len = seq.size(-1)
        if curr_len > target_len:
            ratio = round(curr_len / target_len)
            res = abs(ratio * target_len - curr_len)
            if ratio * target_len > curr_len:  # e.g., ratio = 1.9
                # repeat the last res frames
                seq = torch.cat([seq, seq[:, :, -res:]], dim=-1)
                seq_len += res * (seq_len > target_len).long()
            elif ratio * target_len < curr_len:  # e.g., ratio = 2.1
                # discard the last res frames
                seq = seq[:, :, :-res]
                seq_len -= res * (seq_len > target_len).long()
            new_seq = seq.reshape(seq.size(0), seq.size(1), ratio, target_len)
            if pooling == "min":
                new_seq = new_seq.min(dim=2)
            elif pooling == "max":
                new_seq = new_seq.max(dim=2)
            else:
                new_seq = new_seq.mean(dim=2)
            new_seq_len = torch.round(seq_len / ratio).long()
        else:  # curr_len <= target_len
            ratio = round(target_len / curr_len)
            res = abs(ratio * curr_len - target_len)
            new_seq = torch.repeat_interleave(seq, ratio, dim=-1)
            new_seq_len = seq_len * ratio
            if ratio * curr_len > target_len:  # e.g., ratio = 1.9
                new_seq = new_seq[:, :, :target_len]
                new_seq_len = (
                    seq_len * ratio - (ratio * seq_len - target_len) * (ratio * seq_len > target_len).long()
                )  # subtract additional frames
            elif ratio * curr_len < target_len:  # e.g., ratio = 2.1
                new_seq = torch.cat([new_seq, seq[:, :, -res:]], dim=-1)
        new_seq_list.append(new_seq)
        new_seq_len_list.append(new_seq_len)
    return new_seq_list, new_seq_len_list


def to_cuda(inputs, non_blocking=True):
    """Recursively move inputs to cuda."""
    if isinstance(inputs, torch.Tensor):
        return inputs.cuda(non_blocking=non_blocking)
    elif isinstance(inputs, dict):
        return {k: to_cuda(v, non_blocking) for k, v in inputs.items()}
    elif isinstance(inputs, (list, tuple, set)):
        return inputs.__class__([to_cuda(x, non_blocking) for x in inputs])
    else:
        return inputs


def compute_al(delays, source_length, target_length):
    if delays[0] > source_length:
        return delays[0]

    AL = 0
    gamma = target_length / source_length
    tau = 0
    for t_minus_1, d in enumerate(delays):
        AL += d - t_minus_1 / gamma
        tau = t_minus_1 + 1

        if d >= source_length:
            break
    AL /= tau
    return AL


def compute_laal(delays, source_length, target_length):
    if delays[0] > source_length:
        return delays[0]

    LAAL = 0
    gamma = max(len(delays), target_length) / source_length
    tau = 0
    for t_minus_1, d in enumerate(delays):
        LAAL += d - t_minus_1 / gamma
        tau = t_minus_1 + 1

        if d >= source_length:
            break
    LAAL /= tau
    return LAAL


def compute_waitk_lagging(
    batch, predicted_token_ids, metadata, labels_text, strategy_args, tokenizer, BOW_PREFIX="\u2581"
):
    waitk_lagging = strategy_args['waitk_lagging']
    pre_decision_ratio = strategy_args['pre_decision_ratio']
    target_length = [len(a.tolist()) - a.tolist().count(tokenizer.eos_id) + 1 for a in batch['answers']]
    target_length_word = [len(a.split()) for a in labels_text]
    right_context = strategy_args.get('right_context', 13)
    for i, tokens in enumerate(predicted_token_ids):
        lagging = []
        audio_signal_length = batch['audio_signal_length'][i] * 1000  # convert to ms
        audio_signal_length = audio_signal_length // strategy_args.get('sample_rate', 16000)
        audio_encoder_fs = strategy_args.get('audio_encoder_fs', 80)
        for j, cur_t in enumerate(tokens):
            cur_src_len = (j + waitk_lagging) * pre_decision_ratio + right_context
            cur_src_len *= audio_encoder_fs
            cur_src_len = min(audio_signal_length, cur_src_len)
            spm = tokenizer.vocab[cur_t]
            # reach word boundary
            if (spm.startswith(BOW_PREFIX) and spm != BOW_PREFIX) or cur_t == tokenizer.eos_id:  # word boundary
                lagging.append(cur_src_len)
            if cur_t == tokenizer.eos_id:
                break
        if len(lagging) == 0:
            lagging.append(0)
        metadata[i]['LAAL'] = compute_laal(lagging, audio_signal_length, target_length_word[i]).tolist()
        metadata[i]['AL'] = compute_al(lagging, audio_signal_length, target_length_word[i]).tolist()
    return metadata


<<<<<<< HEAD
=======
def compute_alignatt_lagging(batch, predicted_token_ids, metadata, labels_text, strategy_args, tokenizer, pred_tokens_alignment, BOW_PREFIX = "\u2581"):
    assert len(predicted_token_ids[0]) == len(pred_tokens_alignment) # sanity check for alignment length
    target_length_word = [len(a.split()) for a in labels_text]
    for i, tokens in enumerate(predicted_token_ids):
        audio_signal_length = batch['audio_signal_length'][i] * 1000  # convert to ms
        audio_signal_length = audio_signal_length // strategy_args.get('sample_rate', 16000)
        audio_encoder_fs = strategy_args.get('audio_encoder_fs', 80)
        # obtain lagging for alignatt
        lagging = []
        for cur_t, pred_idx in pred_tokens_alignment:
            cur_t = cur_t[0]
            eos_token = tokenizer.vocab[tokenizer.eos_id]
            if (cur_t.startswith(BOW_PREFIX) and cur_t != BOW_PREFIX) or cur_t == eos_token:  # word boundary
                lagging.append(pred_idx * audio_encoder_fs)
            if cur_t == eos_token:
                break
        # logging.warning(f"lagging: {lagging}")
        metadata[i]['LAAL'] = compute_laal(lagging, audio_signal_length, target_length_word[i]).tolist()
        metadata[i]['AL'] = compute_al(lagging, audio_signal_length, target_length_word[i]).tolist()
    return metadata


>>>>>>> c92ddcc4
def build_loss_mask(processed_example: dict, answer_only_loss: bool = True):
    """Pad input_ids in batch to max batch length while building loss mask"""
    # function copied from nemo/collections/nlp/data/language_modelling/megatron/gpt_sft_dataset.py
    input_ids = processed_example['input_ids']
    answer_start_idx = processed_example['answer_start_idx']
    if answer_only_loss:
        loss_mask = [float(idx >= answer_start_idx) for idx in range(len(input_ids))]
    else:
        loss_mask = [1.0] * len(input_ids)

    return loss_mask


class TextProcessing:
    """
    Text processing pipeline for speech_llm data loader.
    This class is adapted from the one used in nemo/collections/nlp/data/language_modeling/megatron/gpt_sft_dataset.py
    The class follows the interface of _process_example which takes in a context and an output
      and processes them into a formatted training example.

    Args:
        tokenizer: text tokenizer object
        max_seq_length (int): maximum sequence length for each dataset examples. Examples will either be truncated to fit this length or dropped if they cannot be truncated.
        min_seq_length (int): min length of each data example in the dataset. Data examples will be dropped if they do not meet the min length requirements.
        add_bos (bool): Whether to add a beginning of sentence token to each data example
        add_eos (bool): Whether to add an end of sentence token to each data example
        add_sep (bool): Whether to add a separation token to each data example (goes between prompt and answer)
        sep_id (int): The id of the separation token
        separate_prompt_and_response_with_newline (bool): Whether to separate the prompt and response with a newline character
        answer_only_loss (bool): Whether to compute the loss only on the answer part of the input
        truncation_field (str): Field to use for truncation. (Options: "answer", "context"). Field to be used for truncation if the combined length exceeds the max sequence length.
        pad_to_max_length (bool): Whether to pad the input to the max sequence length. If False, will pad to the max length of the current batch.
        prompt_template (str): Prompt template to inject via an fstring. Formatted like Q: {input}\n\nA: {output}
        virtual_tokens (int): Number of virtual tokens to add to the beginning of the input
        tokens_to_generate (int): Number of tokens to generate during inference
        context_key (str): Key to use for the context in your JSONL file
        answer_key (str): Key to use for the label in your JSONL file
        end_string (Optional[str]): If not None, add this string to the end of the answer.
        sample_alpha (Optional[float]): For SPE subword sampling
        input_text_mask_ratio (Optional[float]): If not None, will mask the input text at this ratio.
    """

    def __init__(
        self,
        tokenizer: 'nemo.collections.common.tokenizers.TokenizerSpec',
        max_seq_length: int = 1024,
        min_seq_length: int = 1,
        add_bos: bool = False,
        add_eos: bool = True,
        add_sep: bool = False,
        sep_id: Optional[int] = None,
        seed: int = 1234,
        separate_prompt_and_response_with_newline: bool = False,
        answer_only_loss: bool = True,
        truncation_field: str = "answer",
        pad_to_max_length: bool = False,  # (@adithyare) allows for much faster training especially in PEFT settings.
        prompt_template: str = None,
        virtual_tokens: int = 0,
        tokens_to_generate: int = 0,
        context_key: str = 'context',
        answer_key: str = 'answer',
        end_string: Optional[str] = None,
        sample_alpha: Optional[float] = None,
        audio_locator: Optional[str] = None,
    ):
        self.context_key = context_key
        self.answer_key = answer_key
        self.tokenizer = tokenizer
        self.max_seq_length = max_seq_length
        self.min_seq_length = min_seq_length
        self.seed = seed
        self.separate_prompt_and_response_with_newline = separate_prompt_and_response_with_newline
        self.answer_only_loss = answer_only_loss
        self.truncation_field = truncation_field
        self.pad_to_max_length = pad_to_max_length
        self.prompt_template = prompt_template
        self.virtual_tokens = virtual_tokens
        self.tokens_to_generate = tokens_to_generate
        self.add_bos = add_bos
        self.add_eos = add_eos
        self.add_sep = add_sep
        self.end_string = end_string
        self.sample_alpha = sample_alpha
        self.audio_locator = audio_locator

        if add_bos and hasattr(tokenizer, "bos_id") and tokenizer.bos_id > 0:
            self.bos_id = tokenizer.bos_id
        else:
            self.bos_id = None

        if add_eos and hasattr(tokenizer, "eos_id") and tokenizer.eos_id > 0:
            self.eos_id = tokenizer.eos_id
        else:
            self.eos_id = None

        if hasattr(tokenizer, "pad_id") and tokenizer.pad_id != None and tokenizer.pad_id > 0:
            self.pad_id = tokenizer.pad_id
        else:
            self.pad_id = self.eos_id if self.eos_id is not None else 0

        self.sep_id = sep_id if add_sep else None

        if self.prompt_template is not None:
            # When providing things like newlines in the prompt template via the CLI, they are escaped. This line unescapes them.
            self.prompt_template = self.prompt_template.encode('utf-8').decode('unicode_escape')
        assert self.truncation_field in ["answer", "context"]

    def _process_example(self, context: str, output: str):
        """
        Create an example by concatenating text and answer.
        Truncation is carried out when needed, but it is performed only on the prompt side.
        BOS, EOS, and SEP, are added if specified.

        function copied from nemo/collections/nlp/data/language_modelling/megatron/gpt_sft_dataset.py
        """
        if self.prompt_template is not None:
            if self.context_key not in self.prompt_template or self.answer_key not in self.prompt_template:
                if "input" in self.prompt_template and "output" in self.prompt_template:
                    logging.warning(
                        f"Using 'input' and 'output' as context and answer keys, since given ones ({self.context_key}, {self.answer_key}) are not found in the prompt template: {self.prompt_template}.",
                        mode=logging_mode.ONCE,
                    )
                    self.context_key = "input"
                    self.answer_key = "output"
            assert f'{{{self.context_key}}}' in self.prompt_template
            assert f'{{{self.answer_key}}}' in self.prompt_template
            # Make sure that '{output}' always occurs at the end of the prompt template string
            assert self.prompt_template.index(f'{{{self.answer_key}}}') == len(self.prompt_template) - len(
                f'{{{self.answer_key}}}'
            )
            # Get the context by replacing only the input
            original_context = context
            context = (
                self.prompt_template.replace(f'{{{self.context_key}}}', context)
                .replace(f'{{{self.answer_key}}}', '')
                .strip(' ')
            )
            # Replace the input and output placeholders with the actual input and output
            text = self.prompt_template.replace(f'{{{self.context_key}}}', original_context).replace(
                f'{{{self.answer_key}}}', output
            )

        elif self.separate_prompt_and_response_with_newline:
            text = context + '\n' + output
        else:
            text = context + ' ' + output

        if self.virtual_tokens:
            # (@adithyare) we are going to insert "pad/eos" tokens in the beginning of the text and context
            # these pad/eos tokens are placeholders for virtual tokens
            pre_pad = [self.tokenizer.eos_id] * self.virtual_tokens
        else:
            pre_pad = []
        answer_text = text[len(context) :]
        answer_ids = pre_pad + self.tokenizer.text_to_ids(answer_text)
        if self.end_string:
            answer_ids += self.tokenizer.text_to_ids(self.end_string)

        if self.audio_locator is None:
            # signle audio case
            context_ids = self.tokenizer.text_to_ids(context)
            context_start_idx = [0]
        else:
            # multiple audio case
            context_ids = []
            context_start_idx = []
            for context_seg in context.split(self.audio_locator):
                context_start_idx.append(len(context_ids))
                context_ids.extend(self.tokenizer.text_to_ids(context_seg))
        context_ids = pre_pad + context_ids
        context_start_idx = [x + len(pre_pad) for x in context_start_idx]

        # for the long context cases, collate_fn includes self.tokens_to_generate for padding
        total_ids = len(context_ids) + max(len(answer_ids), self.tokens_to_generate)
        if self.add_bos:
            total_ids += 1
        if self.add_sep:
            total_ids += 1
        if self.add_eos:
            total_ids += 1

        # If the total number of token is greater than the max, we will try to truncate the answer
        if total_ids > self.max_seq_length:
            truncation_length = total_ids - self.max_seq_length
            answer_ids = answer_ids[: -min(truncation_length, len(answer_ids))]
            context_ids = context_ids[: -min(truncation_length, len(context_ids))]

        input_ids = context_ids
        answer_start_idx = len(input_ids)

        # Adds bos token in the start
        if self.add_bos:
            context_ids = [self.bos_id] + context_ids
            input_ids = [self.bos_id] + input_ids
            answer_start_idx += 1

        # Adds sep token between text/prompt and answer
        if self.add_sep:
            context_ids = context_ids + [self.sep_id]
            input_ids = input_ids + [self.sep_id]
            answer_start_idx += 1

        input_ids = input_ids + answer_ids

        if self.add_eos:
            input_ids = input_ids + [self.tokenizer.eos_id]
            answer_ids = answer_ids + [self.tokenizer.eos_id]

        if len(input_ids) > self.max_seq_length:
            logging.warning(f'Input ids length {len(input_ids)} exceed max sequence length {self.max_seq_length}')
            input_ids = input_ids[: self.max_seq_length]

        processed_example = {
            'input_ids': (input_ids),
            'answer_start_idx': (answer_start_idx),
            'context_ids': (context_ids),
            'context_length': len(context_ids),
            'answer_ids': (answer_ids),
            'context_start_idx': context_start_idx,
        }

        return processed_example


class PromptFormatterTextProcessing:
    """
    Text processing pipeline for speech_llm data loader.
    This class was initially adapted from the one used in nemo/collections/nlp/data/language_modeling/megatron/gpt_sft_dataset.py
    and later refactored to use the new PromptFormatter API.

    Args:
        tokenizer: text tokenizer object
        prompt_format (Optional[str]): name of the prompt formatter to be applied.
    """

    def __init__(
        self,
        tokenizer: 'nemo.collections.common.tokenizers.TokenizerSpec',
        prompt_format: Optional[str] = None,
        audio_locator: Optional[str] = None,
        max_seq_length: Optional[int] = 8192,
    ):
        self.prompt_format_fn = get_prompt_format_fn(prompt_format)
        self.tokenizer = tokenizer
        self.audio_locator = audio_locator
        self.max_seq_length = max_seq_length
        self.audio_locator_id = (
            torch.as_tensor(self.tokenizer.text_to_ids(audio_locator)) if audio_locator is not None else None
        )
        if hasattr(tokenizer, "pad_id") and tokenizer.pad_id != None and tokenizer.pad_id > 0:
            self.pad_id = tokenizer.pad_id
        else:
            self.pad_id = (
                self.tokenizer.eos_id if self.tokenizer.eos_id is not None and self.tokenizer.eos_id > 0 else 0
            )

    def _process_example(self, cut: Cut):
        ans = self.prompt_format_fn([cut], self.tokenizer)
        ans = {k: v[0] for k, v in ans.items()}
        context_start_idx = [0]
        if self.audio_locator_id is not None:
            if len(self.audio_locator_id) == 1:  # fast case, special "insert audio" token
                context_start_idx = (ans["context_ids"] == self.audio_locator_id).nonzero().flatten()
            else:  # slow case, no dedicated token, got tokenized into multiple tokens; substring search
                context_start_idx = _find_substring_indices(ans["context_ids"], self.audio_locator_id)
        if len(ans["input_ids"]) > self.max_seq_length:
            truncation_length = len(ans["input_ids"]) - self.max_seq_length
            logging.warning(
                f'Input ids length {len(ans["input_ids"])} exceed max sequence length {self.max_seq_length}'
            )
            ans["input_ids"] = ans["input_ids"][: self.max_seq_length]
            if truncation_length < len(ans["answer_ids"]):
                ans["answer_ids"] = ans["answer_ids"][:-truncation_length]
            else:
                ans["answer_ids"] = ans["answer_ids"][: -min(truncation_length, len(ans["answer_ids"]))]
                ans["context_ids"] = ans["context_ids"][: -min(truncation_length, len(ans["context_ids"]))]
        return {
            'input_ids': ans["input_ids"],
            'answer_start_idx': len(ans["context_ids"]),
            'context_ids': ans["context_ids"],
            'context_length': len(ans["context_ids"]),
            'answer_ids': ans["answer_ids"],
            'context_start_idx': context_start_idx,
        }


def _find_substring_indices(string: torch.Tensor, substring: torch.Tensor) -> torch.Tensor:
    string_len = string.size(0)
    substring_len = substring.size(0)
    if substring_len > string_len:
        return torch.tensor([], dtype=torch.long)
    windows = string.unfold(0, substring_len, 1)
    matches = (windows == substring).all(dim=1)
    indexes = matches.nonzero().flatten()
    return indexes<|MERGE_RESOLUTION|>--- conflicted
+++ resolved
@@ -237,8 +237,6 @@
     return metadata
 
 
-<<<<<<< HEAD
-=======
 def compute_alignatt_lagging(batch, predicted_token_ids, metadata, labels_text, strategy_args, tokenizer, pred_tokens_alignment, BOW_PREFIX = "\u2581"):
     assert len(predicted_token_ids[0]) == len(pred_tokens_alignment) # sanity check for alignment length
     target_length_word = [len(a.split()) for a in labels_text]
@@ -261,7 +259,6 @@
     return metadata
 
 
->>>>>>> c92ddcc4
 def build_loss_mask(processed_example: dict, answer_only_loss: bool = True):
     """Pad input_ids in batch to max batch length while building loss mask"""
     # function copied from nemo/collections/nlp/data/language_modelling/megatron/gpt_sft_dataset.py
