# Copyright (c) 2022, NVIDIA CORPORATION & AFFILIATES.  All rights reserved.
#
# Licensed under the Apache License, Version 2.0 (the "License");
# you may not use this file except in compliance with the License.
# You may obtain a copy of the License at
#
#     http://www.apache.org/licenses/LICENSE-2.0
#
# Unless required by applicable law or agreed to in writing, software
# distributed under the License is distributed on an "AS IS" BASIS,
# WITHOUT WARRANTIES OR CONDITIONS OF ANY KIND, either express or implied.
# See the License for the specific language governing permissions and
# limitations under the License.


# fmt: off

<<<<<<< HEAD
SUPPORTED_LOCALES = ["en-US", "de-DE", "es-ES", "it-IT", "fr-FR"]
=======
SUPPORTED_LOCALES = ["en-US", "de-DE", "es-ES", "it-IT"]
>>>>>>> 8b04025c

DEFAULT_PUNCTUATION = (
    ',', '.', '!', '?', '-',
    ':', ';', '/', '"', '(',
    ')', '[', ']', '{', '}',
)

VITS_PUNCTUATION = (
    ',', '.', '!', '?', '-',
    ':', ';', '"', '«', '»',
    '“', '”', '¡', '¿', '—', 
    '…',
)

GRAPHEME_CHARACTER_SETS = {
    "en-US": (
        'A', 'B', 'C', 'D', 'E', 'F', 'G', 'H', 'I', 'J',
        'K', 'L', 'M', 'N', 'O', 'P', 'Q', 'R', 'S', 'T',
        'U', 'V', 'W', 'X', 'Y', 'Z'
    ),
    "es-ES": (
        'A', 'B', 'C', 'D', 'E', 'F', 'G', 'H', 'I', 'J',
        'K', 'L', 'M', 'N', 'O', 'P', 'Q', 'R', 'S', 'T',
        'U', 'V', 'W', 'X', 'Y', 'Z', 'Á', 'É', 'Í', 'Ñ',
        'Ó', 'Ú', 'Ü'
    ),
    # ref: https://en.wikipedia.org/wiki/German_orthography#Alphabet
    "de-DE": (
        'A', 'B', 'C', 'D', 'E', 'F', 'G', 'H', 'I', 'J',
        'K', 'L', 'M', 'N', 'O', 'P', 'Q', 'R', 'S', 'T',
        'U', 'V', 'W', 'X', 'Y', 'Z', 'Ä', 'Ö', 'Ü', 'ẞ',
    ),
<<<<<<< HEAD
    "fr-FR": (
        'A', 'B', 'C', 'D', 'E', 'F', 'G', 'H', 'I', 'J', 
        'K', 'L', 'M', 'N', 'O', 'P', 'Q', 'R', 'S', 'T', 
        'U', 'V', 'W', 'X', 'Y', 'Z', 'À', 'Â', 'Ä', 'Æ', 
        'Ç', 'È', 'É', 'Ê', 'Ë', 'Í', 'Î', 'Ï', 'Ñ', 'Ô', 
        'Ö', 'Ù', 'Û', 'Ü', 'Ō', 'Œ',
    ),
=======
>>>>>>> 8b04025c
    "it-IT": (
        'A', 'B', 'C', 'D', 'E', 'F', 'G', 'H', 'I', 'J',
        'K', 'L', 'M', 'N', 'O', 'P', 'Q', 'R', 'S', 'T',
        'U', 'V', 'W', 'X', 'Y', 'Z', 'À', 'È', 'É', 'Ì',
        'Ò', 'Ù'
    ),
}

IPA_CHARACTER_SETS = {
    "en-US": (
        'a', 'b', 'd', 'e', 'f', 'h', 'i', 'j', 'k', 'l',
        'm', 'n', 'o', 'p', 'r', 's', 't', 'u', 'v', 'w',
        'x', 'z', 'æ', 'ð', 'ŋ', 'ɐ', 'ɑ', 'ɔ', 'ə', 'ɚ',
        'ɛ', 'ɜ', 'ɡ', 'ɪ', 'ɬ', 'ɹ', 'ɾ', 'ʃ', 'ʊ', 'ʌ',
        'ʒ', 'ʔ', 'ʲ', '̃', '̩', 'θ', 'ᵻ'
    ),
    "es-ES": (
        'a', 'b', 'd', 'e', 'f', 'h', 'i', 'j', 'k', 'l',
        'm', 'n', 'o', 'p', 'r', 's', 't', 'u', 'w', 'x',
        'ð', 'ŋ', 'ɛ', 'ɡ', 'ɣ', 'ɪ', 'ɲ', 'ɾ', 'ʃ', 'ʊ',
        'ʎ', 'ʒ', 'ʝ', 'β', 'θ'
    ),
    "de-DE": (
        '1', 'a', 'b', 'd', 'e', 'f', 'h', 'i', 'j', 'k',
        'l', 'm', 'n', 'o', 'p', 'r', 's', 't', 'u', 'v',
        'w', 'x', 'y', 'z', 'ç', 'ø', 'ŋ', 'œ', 'ɐ', 'ɑ',
        'ɒ', 'ɔ', 'ə', 'ɛ', 'ɜ', 'ɡ', 'ɪ', 'ɹ', 'ɾ', 'ʃ',
        'ʊ', 'ʌ', 'ʒ', '̃', 'θ'
    ),
<<<<<<< HEAD
    "fr-FR": (
        'a', 'b', 'd', 'e', 'f', 'h', 'i', 'j', 'k', 'l', 
        'm', 'n', 'o', 'p', 'r', 's', 't', 'u', 'v', 'w', 
        'y', 'z', 'ð', 'ø', 'ŋ', 'œ', 'ɐ', 'ɑ', 'ɒ', 'ɔ', 
        'ə', 'ɛ', 'ɜ', 'ɡ', 'ɪ', 'ɲ', 'ɹ', 'ʁ', 'ʃ', 'ʊ', 
        'ʌ', 'ʒ', 'θ', 'ː', '̃'
    ),
=======
>>>>>>> 8b04025c
    "it-IT": (
        'a', 'b', 'd', 'e', 'f', 'h', 'i', 'j', 'k', 'l',
        'm', 'n', 'o', 'p', 'r', 's', 't', 'u', 'v', 'w',
        'x', 'z', 'æ', 'ɐ', 'ɑ', 'ɔ', 'ə', 'ɚ',
        'ɜ', 'ɬ', 'ɹ', 'ʌ', 'ʔ', 'ʲ', '̃', '̩', 'ᵻ',
        'ð', 'ŋ', 'ɛ', 'ɡ', 'ɣ', 'ɪ', 'ɲ', 'ɾ', 'ʃ', 
        'ʊ', 'ʎ', 'ʒ', 'ʝ', 'β', 'θ', 'd͡', 't͡', 'ø', 'ɒ',
        'ɕ', 'ɓ', 'ç', 'ɖ', 'ɘ', 'ɝ', 'ɞ', 'ɟ','ʄ','ɡ','ɠ',
        'ɢ','ʛ','ɦ','ɧ','ħ','ɥ','ʜ','ɨ','ɬ','ɫ','ɮ','ʟ',
        'ɱ','ɯ','ɰ','ɳ','ɵ','ɸ','œ','ɶ','ʘ','ɺ','ɻ','ʀ','ʁ',
        'ɽ','ʂ','ʈ','ʧ','ʉ','ʋ','ⱱ','ɤ','ʍ','χ','ʏ','ʑ','ʐ',
        'ʔ','ʡ','ʕ','ʢ','ǀ','ǁ','ǂ','ᵻ', 'ʃ','ː',
    ),
}

GRAPHEME_CHARACTER_CASES = ["upper", "lower", "mixed"]

# fmt: on


def validate_locale(locale):
    if locale not in SUPPORTED_LOCALES:
        raise ValueError(f"Unsupported locale '{locale}'. " f"Supported locales {SUPPORTED_LOCALES}")


def get_grapheme_character_set(locale: str, case: str = "upper") -> str:
    if locale not in GRAPHEME_CHARACTER_SETS:
        raise ValueError(
            f"Grapheme character set not found for locale '{locale}'. "
            f"Supported locales {GRAPHEME_CHARACTER_SETS.keys()}"
        )

    charset_str_origin = ''.join(GRAPHEME_CHARACTER_SETS[locale])
    if case == "upper":
        # Directly call .upper() will convert 'ß' into 'SS' according to https://bugs.python.org/issue30810.
        charset_str = charset_str_origin.replace('ß', 'ẞ').upper()
    elif case == "lower":
        charset_str = charset_str_origin.lower()
    elif case == "mixed":
        charset_str = charset_str_origin.replace('ß', 'ẞ').upper() + charset_str_origin.lower()
    else:
        raise ValueError(
            f"Grapheme character case not found: '{case}'. Supported cases are {GRAPHEME_CHARACTER_CASES}"
        )

    return charset_str


def get_ipa_character_set(locale):
    if locale not in IPA_CHARACTER_SETS:
        raise ValueError(
            f"IPA character set not found for locale '{locale}'. " f"Supported locales {IPA_CHARACTER_SETS.keys()}"
        )
    char_set = set(IPA_CHARACTER_SETS[locale])
    return char_set


def get_ipa_punctuation_list(locale):
    if locale is None:
        return sorted(list(DEFAULT_PUNCTUATION))

    validate_locale(locale)

    punct_set = set(DEFAULT_PUNCTUATION)
    # TODO @xueyang: verify potential mismatches with locale-specific punctuation sets used
    #  in nemo_text_processing.text_normalization.en.taggers.punctuation.py
<<<<<<< HEAD
    if locale in ["de-DE", "es-ES", "it-IT", "fr-FR"]:
=======
    if locale in ["de-DE", "es-ES", "it-IT"]:
>>>>>>> 8b04025c
        # ref: https://en.wikipedia.org/wiki/Guillemet#Uses
        punct_set.update(['«', '»', '‹', '›'])
    if locale == "de-DE":
        # ref: https://en.wikipedia.org/wiki/German_orthography#Punctuation
        punct_set.update(
            [
                '„',  # double low-9 quotation mark, U+201E, decimal 8222
                '“',  # left double quotation mark, U+201C, decimal 8220
                '‚',  # single low-9 quotation mark, U+201A, decimal 8218
                '‘',  # left single quotation mark, U+2018, decimal 8216
                '‒',  # figure dash, U+2012, decimal 8210
                '–',  # en dash, U+2013, decimal 8211
                '—',  # em dash, U+2014, decimal 8212
            ]
        )
    if locale == "it-IT":
        # ref: https://en.wikipedia.org/wiki/German_orthography#Punctuation
        punct_set.update(
            [
                '„',  # double low-9 quotation mark, U+201E, decimal 8222
                '“',  # left double quotation mark, U+201C, decimal 8220
                '‚',  # single low-9 quotation mark, U+201A, decimal 8218
                '‘',  # left single quotation mark, U+2018, decimal 8216
                '‒',  # figure dash, U+2012, decimal 8210
                '–',  # en dash, U+2013, decimal 8211
                '—',  # em dash, U+2014, decimal 8212
                'ʴ',
                'ʰ',
                'ʱ',
                'ʲ',
                'ʷ',
                'ˠ',
                'ˤ',
                '˞↓',
                '↑',
                '→',
                '↗',
                '↘',
                '”',
                '’',
                '-',
            ]
        )
    elif locale == "es-ES":
        # ref: https://en.wikipedia.org/wiki/Spanish_orthography#Punctuation
        punct_set.update(['¿', '¡'])
    elif locale == "fr-FR":
        punct_set.update(
            [
                '–',  # en dash, U+2013, decimal 8211
                '“',  # left double quotation mark, U+201C, decimal 8220
                '”',  # right double quotation mark, U+201D, decimal 8221
                '…',  # horizontal ellipsis, U+2026, decimal 8230
                '̀',  # combining grave accent, U+0300, decimal 768
                '́',  # combining acute accent, U+0301, decimal 769
                '̂',  # combining circumflex accent, U+0302, decimal 770
                '̈',  # combining diaeresis, U+0308, decimal 776
                '̧',  # combining cedilla, U+0327, decimal 807
            ]
        )

    punct_list = sorted(list(punct_set))
    return punct_list<|MERGE_RESOLUTION|>--- conflicted
+++ resolved
@@ -15,11 +15,7 @@
 
 # fmt: off
 
-<<<<<<< HEAD
 SUPPORTED_LOCALES = ["en-US", "de-DE", "es-ES", "it-IT", "fr-FR"]
-=======
-SUPPORTED_LOCALES = ["en-US", "de-DE", "es-ES", "it-IT"]
->>>>>>> 8b04025c
 
 DEFAULT_PUNCTUATION = (
     ',', '.', '!', '?', '-',
@@ -52,7 +48,6 @@
         'K', 'L', 'M', 'N', 'O', 'P', 'Q', 'R', 'S', 'T',
         'U', 'V', 'W', 'X', 'Y', 'Z', 'Ä', 'Ö', 'Ü', 'ẞ',
     ),
-<<<<<<< HEAD
     "fr-FR": (
         'A', 'B', 'C', 'D', 'E', 'F', 'G', 'H', 'I', 'J', 
         'K', 'L', 'M', 'N', 'O', 'P', 'Q', 'R', 'S', 'T', 
@@ -60,8 +55,6 @@
         'Ç', 'È', 'É', 'Ê', 'Ë', 'Í', 'Î', 'Ï', 'Ñ', 'Ô', 
         'Ö', 'Ù', 'Û', 'Ü', 'Ō', 'Œ',
     ),
-=======
->>>>>>> 8b04025c
     "it-IT": (
         'A', 'B', 'C', 'D', 'E', 'F', 'G', 'H', 'I', 'J',
         'K', 'L', 'M', 'N', 'O', 'P', 'Q', 'R', 'S', 'T',
@@ -91,7 +84,6 @@
         'ɒ', 'ɔ', 'ə', 'ɛ', 'ɜ', 'ɡ', 'ɪ', 'ɹ', 'ɾ', 'ʃ',
         'ʊ', 'ʌ', 'ʒ', '̃', 'θ'
     ),
-<<<<<<< HEAD
     "fr-FR": (
         'a', 'b', 'd', 'e', 'f', 'h', 'i', 'j', 'k', 'l', 
         'm', 'n', 'o', 'p', 'r', 's', 't', 'u', 'v', 'w', 
@@ -99,8 +91,6 @@
         'ə', 'ɛ', 'ɜ', 'ɡ', 'ɪ', 'ɲ', 'ɹ', 'ʁ', 'ʃ', 'ʊ', 
         'ʌ', 'ʒ', 'θ', 'ː', '̃'
     ),
-=======
->>>>>>> 8b04025c
     "it-IT": (
         'a', 'b', 'd', 'e', 'f', 'h', 'i', 'j', 'k', 'l',
         'm', 'n', 'o', 'p', 'r', 's', 't', 'u', 'v', 'w',
@@ -167,11 +157,7 @@
     punct_set = set(DEFAULT_PUNCTUATION)
     # TODO @xueyang: verify potential mismatches with locale-specific punctuation sets used
     #  in nemo_text_processing.text_normalization.en.taggers.punctuation.py
-<<<<<<< HEAD
     if locale in ["de-DE", "es-ES", "it-IT", "fr-FR"]:
-=======
-    if locale in ["de-DE", "es-ES", "it-IT"]:
->>>>>>> 8b04025c
         # ref: https://en.wikipedia.org/wiki/Guillemet#Uses
         punct_set.update(['«', '»', '‹', '›'])
     if locale == "de-DE":
@@ -215,6 +201,34 @@
                 '-',
             ]
         )
+    if locale == "it-IT":
+        # ref: https://en.wikipedia.org/wiki/German_orthography#Punctuation
+        punct_set.update(
+            [
+                '„',  # double low-9 quotation mark, U+201E, decimal 8222
+                '“',  # left double quotation mark, U+201C, decimal 8220
+                '‚',  # single low-9 quotation mark, U+201A, decimal 8218
+                '‘',  # left single quotation mark, U+2018, decimal 8216
+                '‒',  # figure dash, U+2012, decimal 8210
+                '–',  # en dash, U+2013, decimal 8211
+                '—',  # em dash, U+2014, decimal 8212
+                'ʴ',
+                'ʰ',
+                'ʱ',
+                'ʲ',
+                'ʷ',
+                'ˠ',
+                'ˤ',
+                '˞↓',
+                '↑',
+                '→',
+                '↗',
+                '↘',
+                '”',
+                '’',
+                '-',
+            ]
+        )
     elif locale == "es-ES":
         # ref: https://en.wikipedia.org/wiki/Spanish_orthography#Punctuation
         punct_set.update(['¿', '¡'])
