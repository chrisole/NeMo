"""
Implemented following the guide at https://www.promptingguide.ai/models/gemma#gemma-7b-prompt-format
"""

from collections import defaultdict

from lhotse import CutSet
from lhotse.cut import MixedCut

from nemo.collections.common.prompts import registered_prompt_format_fn
from nemo.collections.common.prompts.formatter import Modality, PromptFormatter
from nemo.collections.common.tokenizers import TokenizerSpec

GEMMA_BOS = "<start_of_turn>"
GEMMA_END_OF_TURN = "<end_of_turn>"
GEMMA_NL = "\n\n"


class GemmaPromptFormatter(PromptFormatter):
    NAME = "gemma"
    OUTPUT_ROLE = "assistant"
    TEMPLATE = {
        "user": {
            "template": f"{GEMMA_BOS}user\n|message|{GEMMA_END_OF_TURN}\n{GEMMA_BOS}model\n",
            "slots": {
                "message": Modality.Text,
            },
        },
        OUTPUT_ROLE: {
            # Note: that trailing NL is bothering me.
            "template": f"|message|{GEMMA_END_OF_TURN}\n",
            "slots": {
                "message": Modality.Text,
            },
        },
    }


@registered_prompt_format_fn
<<<<<<< HEAD
def gemma1(cuts: CutSet, tokenizer: TokenizerSpec):
=======
def gemma(cuts: CutSet, tokenizer: TokenizerSpec):
>>>>>>> 5d266242
    prompt = GemmaPromptFormatter(tokenizer)
    ans = defaultdict(list)
    for cut in cuts:
        if isinstance(cut, MixedCut):
            cut = cut.first_non_padding_cut
        if cut.has_custom("context"):
            context = cut.context
        elif cut.has_custom("question"):
            context = cut.question
        else:
            context = cut.default_context

        turns = []
        if cut.has_custom("system_prompt"):
            turns.append({"role": "system_and_user", "slots": {"system": cut.system_prompt, "message": context}})
        else:
            turns.append({"role": "user", "slots": {"message": context}})
        if (answer := cut.supervisions[0].text) is not None:
            turns.append({"role": "assistant", "slots": {"message": answer}})

        for k, v in prompt.encode_dialog(turns).items():
            ans[k].append(v)

    return ans<|MERGE_RESOLUTION|>--- conflicted
+++ resolved
@@ -37,11 +37,7 @@
 
 
 @registered_prompt_format_fn
-<<<<<<< HEAD
-def gemma1(cuts: CutSet, tokenizer: TokenizerSpec):
-=======
 def gemma(cuts: CutSet, tokenizer: TokenizerSpec):
->>>>>>> 5d266242
     prompt = GemmaPromptFormatter(tokenizer)
     ans = defaultdict(list)
     for cut in cuts:
