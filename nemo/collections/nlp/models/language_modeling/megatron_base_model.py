--- conflicted
+++ resolved
@@ -70,8 +70,6 @@
 
     ModelParallelConfig = TransformerConfig = ApexGuardDefaults
 
-    ModelParallelConfig = ApexGuardDefaults
-
     HAVE_MEGATRON_CORE = False
 
 try:
@@ -150,25 +148,8 @@
         # set the megatron core model parallel config
         self.model_parallel_config: ModelParallelConfig = self.build_model_parallel_config()
 
-<<<<<<< HEAD
-        # TODO: @maanug-nv consolidate into one attribute (requires lots of changes in subclasses)
-        self.torch_dtype = utils_funcs.torch_dtype_from_precision(self.cfg.precision)  # Mixed precision datatype
-        self.autocast_dtype = self.torch_dtype  # Mixed precision datatype
-        # instantiate weights in mixed precision datatype if using megatron amp O2
-        self.params_dtype = (
-            self.torch_dtype
-            if self.torch_dtype in [torch.bfloat16, torch.float16] and self.cfg.get('megatron_amp_O2', False)
-            else torch.float32
-        )
-
-        # set the megatron core model parallel config
-        self.model_parallel_config: ModelParallelConfig = self.build_model_parallel_config()
-
-        self.with_distributed_adam = cfg.optim.get('name') == 'distributed_fused_adam'
-=======
         self.use_mcore_dist_optim = cfg.optim.get('name') == 'mcore_distributed_optim'
         self.with_distributed_adam = cfg.optim.get('name') == 'distributed_fused_adam' or self.use_mcore_dist_optim
->>>>>>> 30a583ac
         self.with_megatron_fused_adam = cfg.optim.get('name') == 'megatron_fused_adam'
 
         # used in NVIDIA NGC PyTorch containers
@@ -194,18 +175,6 @@
             init_world_size = trainer.world_size
             init_global_rank = trainer.global_rank
             init_local_rank = trainer.local_rank
-
-        # Set virtual pipeline size to None if it is 1 and
-        # confirm that the number of model chunks is the same across all pipeline stages.
-        vp_size = self.cfg.get('virtual_pipeline_model_parallel_size', None)
-
-        if vp_size is not None:
-            if vp_size == 1:
-                vp_size = None
-            else:
-                assert (
-                    self.cfg.num_layers // self.cfg.pipeline_model_parallel_size
-                ) % vp_size == 0, 'Make sure the number of model chunks is the same across all pipeline stages.'
 
         # Set virtual pipeline size to None if it is 1 and
         # confirm that the number of model chunks is the same across all pipeline stages.
@@ -245,9 +214,6 @@
         # set the megatron core model parallel config
         self.model_parallel_config: ModelParallelConfig = self.build_model_parallel_config()
 
-        # set the megatron core model parallel config
-        self.model_parallel_config: ModelParallelConfig = self.build_model_parallel_config()
-
         self.grad_clip_pl_default = False  # use pytorch default for gradient clipping. Default False
 
         if hasattr(self._cfg, "tokenizer") or (
@@ -268,8 +234,6 @@
         }
 
         self.gc_interval = cfg.get('gc_interval', 0)
-        # Do manual garbage collection during validation routine when gc_interval > 0
-        self.gc_in_validation = bool(int(os.getenv("NEMO_MANUAL_GC_IN_VALIDATION", 1)))
         # Do manual garbage collection during validation routine when gc_interval > 0
         self.gc_in_validation = bool(int(os.getenv("NEMO_MANUAL_GC_IN_VALIDATION", 1)))
         assert self.gc_interval >= 0, "gc_interval should be an integer value larger than or equal to 0."
@@ -403,15 +367,6 @@
         # Override num sanity steps to be a multiple of num of microbatches
         self.trainer.num_sanity_val_steps *= get_num_microbatches()
 
-    def _reconfigure_val_batches(self):
-        """
-        Reconfigure trainer.limit_val_batches for pretraining
-        """
-        # Override limit_val_batches to be a multiple of num microbatches and so there are limit_val_batches//num_micro_batches num of global batches
-        self.trainer.limit_val_batches *= get_num_microbatches()
-        # Override num sanity steps to be a multiple of num of microbatches
-        self.trainer.num_sanity_val_steps *= get_num_microbatches()
-
     def _enable_nvidia_optimizations(self):
         "These optimizations are present in NVIDIA NGC PyTorch Containers"
 
@@ -465,7 +420,7 @@
             legacy = True if self._cfg.tokenizer.library == 'sentencepiece' else False
         self.tokenizer = get_nmt_tokenizer(
             library=self._cfg.tokenizer.library,
-            model_name=self._cfg.tokenizer.get("type", None),
+            model_name=self._cfg.tokenizer.type,
             tokenizer_model=self.register_artifact("tokenizer.model", self._cfg.tokenizer.get('model', None)),
             vocab_file=self.register_artifact("tokenizer.vocab_file", self._cfg.tokenizer.get('vocab_file', None)),
             merges_file=self.register_artifact("tokenizer.merge_file", self._cfg.tokenizer.get('merge_file', None)),
@@ -949,10 +904,6 @@
             self.init_global_step = 0  # in case this method is called before training starts.
         return self.compute_consumed_samples(self.trainer.global_step + 1 - self.init_global_step)
 
-    def _compute_consumed_samples_after_training_step(self):
-        # Add +1 to account for the current batch, which is not counted yet in `trainer.global_step`.
-        return self.compute_consumed_samples(self.trainer.global_step + 1 - self.init_global_step)
-
     def _extract_consumed_samples_from_ckpt(self, ckpt_path):
         try:
             init_consumed_samples = int(float(re.findall(r"consumed_samples\=([0-9]+.[0-9]+)", ckpt_path)[0]))
@@ -1005,15 +956,6 @@
         if self.cfg.get('use_emha', False):
             raise ValueError('use_emha is not yet supported please set to False')
 
-        vp_size = self.cfg.get('virtual_pipeline_model_parallel_size', None)
-
-        if vp_size is not None:
-            if vp_size == 1:
-                self.cfg['virtual_pipeline_model_parallel_size'] = None
-            else:
-                assert (
-                    self.cfg.num_layers // self.cfg.pipeline_model_parallel_size
-                ) % vp_size == 0, 'Make sure the number of model chunks is the same across all pipeline stages.'
         vp_size = self.cfg.get('virtual_pipeline_model_parallel_size', None)
 
         if vp_size is not None:
@@ -1077,13 +1019,7 @@
                     if is_mcore_model
                     else model[-1].word_embeddings_weight()
                 )
-                word_embeddings_weight = (
-                    model[-1].module.shared_embedding_or_output_weight()
-                    if getattr(self, 'mcore_gpt', False)
-                    else model[-1].word_embeddings_weight()
-                )
                 # substract the embedding weights on the last virtual stage
-                num_word_embedding_parameters = sum([p.nelement() for p in word_embeddings_weight])
                 num_word_embedding_parameters = sum([p.nelement() for p in word_embeddings_weight])
                 num_parameters_on_device -= num_word_embedding_parameters
         else:
@@ -1096,13 +1032,7 @@
                 word_embeddings_weight = (
                     model.shared_embedding_or_output_weight() if is_mcore_model else model.word_embeddings_weight()
                 )
-                word_embeddings_weight = (
-                    model.module.shared_embedding_or_output_weight()
-                    if getattr(self, 'mcore_gpt', False)
-                    else model.word_embeddings_weight()
-                )
                 # substract the embedding weights on the last stage
-                num_word_embedding_parameters = sum([p.nelement() for p in word_embeddings_weight])
                 num_word_embedding_parameters = sum([p.nelement() for p in word_embeddings_weight])
                 num_parameters_on_device -= num_word_embedding_parameters
 
