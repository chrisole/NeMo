# Copyright (c) 2022, NVIDIA CORPORATION.  All rights reserved.
#
# Licensed under the Apache License, Version 2.0 (the "License");
# you may not use this file except in compliance with the License.
# You may obtain a copy of the License at
#
#     http://www.apache.org/licenses/LICENSE-2.0
#
# Unless required by applicable law or agreed to in writing, software
# distributed under the License is distributed on an "AS IS" BASIS,
# WITHOUT WARRANTIES OR CONDITIONS OF ANY KIND, either express or implied.
# See the License for the specific language governing permissions and
# limitations under the License.

import itertools
import re
from collections import OrderedDict
from typing import Any, Optional

import torch
from omegaconf.dictconfig import DictConfig
from omegaconf.omegaconf import open_dict
from pytorch_lightning.plugins.precision.native_amp import NativeMixedPrecisionPlugin
from pytorch_lightning.trainer.trainer import Trainer
from torch import Tensor

from nemo.collections.common.tokenizers.sentencepiece_tokenizer import SentencePieceTokenizer
from nemo.collections.nlp.metrics.prompt_learning_metrics import AccuracyScore, BLEUScore, ROUGEScores
from nemo.collections.nlp.models.language_modeling.megatron_base_model import MegatronBaseModel
from nemo.collections.nlp.modules.common import (
    PromptEncoder,
    PromptEncoderType,
    VirtualPromptPlaceholderToken,
    VirtualPromptSource,
    VirtualPromptStyle,
)
from nemo.collections.nlp.modules.common.transformer.text_generation import TextGeneration
from nemo.collections.nlp.parts.nlp_overrides import GradScaler
from nemo.utils import AppState, logging

try:
    from apex.transformer.pipeline_parallel.utils import _reconfigure_microbatch_calculator

    HAVE_APEX = True

except (ImportError, ModuleNotFoundError):
    HAVE_APEX = False

try:
    from megatron.core import parallel_state

    HAVE_MEGATRON_CORE = True

except (ImportError, ModuleNotFoundError):

    HAVE_MEGATRON_CORE = False


__all__ = ['MegatronBaseSpeechLM']


class MegatronBaseSpeechLM(MegatronBaseModel, TextGeneration):
    """
    Model class for prompt-tuning or p-tuning a pretrained Megatron model. 

    Prompt Tuning initalizes virtual prompt embeddings directly from a copy of
    certain token embeddings from the the pretrained model's vocabulary
    and directly tunes these embedding weights. The token embeddings used in 
    initalization are specified by the user in the config file. The model can 
    be prompt-tuned for multiple tasks at once. virtual prompts are stored in a 
    prompt table and can be added or deleted without disrupting virtual prompts 
    for other tasks. 

    P-tuning initializes an LSTM encoder model that generates virtual prompt
    embeddings for every task. Each task shares the same encoder. After ptuning
    is compelete, the learned virtual prompts can be saved to the prompt table
    using add_ptuned_prompts_to_prompt_table(). Thus, if a user wants to add a 
    new virtual prompt via p-tuning, they do not need to retrain on all previous 
    tasks. This gives p-tuning the same task flexiblity as prompt-tuning.
    """

    def __init__(self, cfg: DictConfig, trainer: Trainer):
        super().__init__(cfg, trainer)
        self.init_model(cfg, trainer)

    def init_model(self, cfg: DictConfig, trainer: Trainer):
        self.cfg = cfg

        self.load_frozen_model(cfg, trainer)
        self.prompt_encoder = None
        self.tokenizer = self.frozen_model.tokenizer

        if hasattr(self.frozen_model.cfg, "encoder") and hasattr(self.frozen_model.cfg, "decoder"):
            self.hidden_size = (
                self.frozen_model.cfg.encoder.hidden_size
            )  # Encoder and decoder need to have the same hidden size and we check for this in the frozen enc-dec model.
        else:
            self.hidden_size = self.frozen_model.cfg.hidden_size

        self.existing_tasks = list(self.cfg.get('existing_tasks', []))
        self.new_tasks = list(self.cfg.get('new_tasks', []))
        self.virtual_prompt_style = VirtualPromptStyle(cfg.virtual_prompt_style)

        # Load templates for assigning virtual prompt token positions
        self.load_task_templates(self.cfg.task_templates)

        if self.first_stage_of_pipeline() and self.virtual_prompt_style in [
            VirtualPromptStyle.P_TUNING,
        ]:

            # TODO: Handle this when moving GPT prompt learning to the base class.
            self.word_embeddings = self.frozen_model.enc_dec_model.encoder_embedding.word_embeddings

        # P-Tuning uses an LSTM Encoder to produce virtual token embeddings
        if self.virtual_prompt_style == VirtualPromptStyle.P_TUNING:
            self.virtual_prompt_source = VirtualPromptSource.PROMPT_ENCODER
        elif self.virtual_prompt_style == VirtualPromptStyle.NO_PROMPT:
            self.virtual_prompt_source = VirtualPromptSource.NO_PROMPT
        else:
            raise ValueError(f"\nvirtual prompt style '{cfg.virtual_prompt_style}'")

        self._reduced_loss_buffer = []
        self._inference_config = None

        # Prepare pseudo token ids for virtual/virtual prompt tokens
        self.pseudo_tokens = get_pseudo_tokens(self.max_virtual_tokens)
        if isinstance(self.tokenizer, SentencePieceTokenizer):
            self.tokenizer.add_special_tokens(self.pseudo_tokens)
        else:
            self.tokenizer.add_special_tokens({'additional_special_tokens': self.pseudo_tokens})
        self.pseudo_token_ids = self.tokenizer.tokens_to_ids(self.pseudo_tokens)
        self.pseudo_token_ids_start = self.pseudo_token_ids[0] if self.pseudo_token_ids else None
        self.pad_token_id = self.tokenizer.pad_id if self.tokenizer.pad_id is not None else self.tokenizer.unk_id
        self.decoder_seq_length = cfg.get('decoder_seq_length', 40)

        if self.trainer.precision == 'bf16':
            self.autocast_dtype = torch.bfloat16
        elif int(self.trainer.precision) == 32:
            self.autocast_dtype = torch.float
        elif int(self.trainer.precision) == 16:
            self.autocast_dtype = torch.half
        else:
            raise ValueError('precision must be in [32, 16, "bf16"]')
        # make sure the default pytorch lightning gradient clipping in the basemodel
        self.grad_clip_pl_default = True
        self.lowest_val_loss = None
        self.prompt_encoder = None

        self.enable_autocast = (
            True if (not self.megatron_amp_o2) and (self.autocast_dtype in [torch.float16, torch.bfloat16]) else False
        )

        # define validation metric
        if self.cfg.get('report_validation_metric', False):
            validation_metric = self.cfg.get('validation_metric', 'accuracy')
            if validation_metric == 'accuracy':
                self.validation_metric = AccuracyScore()
            elif validation_metric == 'bleu':
                self.validation_metric = BLEUScore()
            elif validation_metric == 'rouge':
                self.validation_metric = ROUGEScores()

    def load_task_templates(self, task_templates):
        """
        Takes in the task template portion of the config and turns  
        it into a table where each task's prompt template and 
        the number of virtual tokens to insert in a given part of 
        the prompt template are specified. 
        """
        self.task_templates = {}
        self.task_id_num_to_name = {}
        self.max_virtual_tokens = 0

        task_id_num = 0
        for task in task_templates:
            self.task_templates[task.taskname] = {
                "prompt_template": task.prompt_template,
                "prompt_template_fields": re.findall("\{(.*?)\}", task.prompt_template),
                "answer_only_loss": task.get("answer_only_loss", False),
                "answer_field": task.get("answer_field", None),
                "truncate_field": task.truncate_field,
                "total_virtual_tokens": task.total_virtual_tokens,
                "virtual_token_splits": task.virtual_token_splits,
                "task_id_num": task_id_num,
            }

            self.max_virtual_tokens = max(self.max_virtual_tokens, task.total_virtual_tokens)
            self.task_id_num_to_name[task_id_num] = task.taskname
            task_id_num += 1

        # Check that all new tasks have the same total num virtual tokens
        # Num virtual tokens for new tasks don't need to match num used for previously tuned tasks
        if self.new_tasks:
            new_task_name = self.new_tasks[0]
            self.total_new_task_virtual_tokens = self.task_templates[new_task_name]["total_virtual_tokens"]

            assert all(
                self.task_templates[taskname]["total_virtual_tokens"] == self.total_new_task_virtual_tokens
                for taskname in self.new_tasks
            ), "Total virtual tokens for each task tuned simultaneously must match. If you want to use a different number of virtual tokens for different tasks, tune them separately."

    def init_prompt_encoder(self):
        """
        Init the prompt encoder needed for p-tuning on a new task
        """
        # Total virtual tokens should be the same across all new tasks, so just need one
        new_task = self.new_tasks[0]
        total_virtual_tokens = self.task_templates[new_task]["total_virtual_tokens"]

        encoder_type = PromptEncoderType(self.cfg.p_tuning.get("encoder_type", "tpmlp").lower())
        self.prompt_encoder = PromptEncoder(
            encoder_type=encoder_type,
            total_virtual_tokens=total_virtual_tokens,
            token_dim=self.hidden_size,
            hidden_size=self.cfg.p_tuning.get("encoder_hidden", self.hidden_size // 2),
            lstm_dropout=self.cfg.p_tuning.get("dropout", 0.0),
            num_layers=self.cfg.p_tuning.get("num_layers", 2),
            init_std=self.cfg.p_tuning.get("init_std", 0.023),
            taskname=new_task,
        )

    def freeze_existing_word_embeddings(self):
        """Freeze params of existing virtual prompts that should not be tuned further
        """
        # Make sure word embeddings are frozen
        for params in self.word_embeddings.parameters():
            params.requires_grad = False

    def state_dict(self):
        """
        Custom state dict that only contains prompt table and prompt encoder parameters.
        No frozen model parameters are stored in the state dict. Prompt encoder parameters
        are only in state dict for intermediate checkpoints saved during training. Final
        nemo checkpoints at the end of training will contain prompt table parameters only.
        """
        state_dict_ = {}
        state_dict_["frozen_model_enc_dec_model"] = self.frozen_model.enc_dec_model.state_dict()
        state_dict_["word_embeddings"] = self.word_embeddings.state_dict()
<<<<<<< HEAD
=======
        if self.prompt_encoder is not None:
            state_dict_["prompt_encoder"] = self.prompt_encoder.state_dict()
>>>>>>> 244aba2c

        return state_dict_

    def load_state_dict(self, state_dict, strict: bool = True):
        """
        Custom load state dict method that only loads prompt table and prompt encoder
        parameters. Matching load method for this class' custom state dict method.
        """
        self.init_prompt_encoder()
        self.frozen_model.enc_dec_model.load_state_dict(state_dict["frozen_model_enc_dec_model"], strict)
        self.word_embeddings.load_state_dict(state_dict["word_embeddings"], strict)
        if 'prompt_encoder' in state_dict:
            self.prompt_encoder.load_state_dict(state_dict["prompt_encoder"], strict)

    # def setup_optimizer_param_groups(self):
    #     """
    #     ModelPT override. Optimizer will get self._optimizer_param_groups.
    #     Only want virtual prompt params to be passed to the optimizer.
    #     """
    #     ## Freeze frozen model
    #     for param in self.frozen_model.parameters():
    #         param.requires_grad = False

    #     virtual_prompt_params = {'params': []}

    #     if self.first_stage_of_pipeline():
    #         if self.virtual_prompt_source == VirtualPromptSource.PROMPT_ENCODER:
    #             virtual_prompt_params['params'].extend([param for param in self.prompt_encoder.parameters()])
    #         else:
    #             raise ValueError("Optimizer only supports Prompt Encoder.")

    #     self._optimizer_param_groups = (virtual_prompt_params,)

    def embed_input(self, input_ids: Tensor, taskname_ids: Tensor, use_cached_reps: bool):
        """
        Replaces the virtual tokens in the input_ids with embeddings 
        calculated from either the 'prompt_table' or 'prompt_encoder'. 
        The virtual token placeholders have token_ids listed in
        `self.pseudo_token_ids`.

        params:
            input_ids: the input token ids
            taskname_ids: the NLP task tag token ids
        returns:
            the token embedding for the LM model.
        """
        # Replace virtual token ids with padding for forward pass through vocab embeddings
        discrete_token_ids = input_ids.clone()
        discrete_token_ids[(input_ids >= self.pseudo_token_ids_start)] = self.pad_token_id
        discrete_token_embeds = self.word_embeddings(discrete_token_ids).clone()

        # Find the indicies where virtual tokens should be inserted
        virtual_token_locations = input_ids >= self.pseudo_token_ids_start

        # If there are no virtual tokens, just return discrete token embeds
        if not virtual_token_locations.any():
            return discrete_token_embeds

        if self.virtual_prompt_source == VirtualPromptSource.PROMPT_ENCODER:
            # taskname_embeddings = self.word_embeddings(taskname_ids)
            batch_size, _ = taskname_ids.size()
            virtual_token_embeds = self.prompt_encoder(batch_size=batch_size, use_cached_reps=use_cached_reps)
        else:
            raise ValueError("invalid VirtualPromptSource.")

        # Create index template specifying where virtual token embeddings should be placed
        batch_size, _, embedding_size = discrete_token_embeds.shape
        virtual_token_index = virtual_token_locations.nonzero().reshape((batch_size, -1, 2))[:, :, 1][:, :, None]
        virtual_token_index = virtual_token_index.expand(
            batch_size, self.total_new_task_virtual_tokens, embedding_size
        )

        # Make sure discrete_token_embeds and virtual_token_embeds share the same dtype
        discrete_token_embeds = discrete_token_embeds.type(virtual_token_embeds.dtype)

        # Insert virtual token embeddings where they belong amoung the discrete token embeddings
        discrete_token_embeds.scatter_(1, virtual_token_index, virtual_token_embeds)
        input_embeds = discrete_token_embeds

        return input_embeds

    def on_train_end(self):
        # Save p-tuned prompts to prompt table for inference or future task training
        self.save_to(save_path=self.cfg.nemo_path)

    def setup(self, stage=None):
        if stage == 'predict' and self.first_stage_of_pipeline():
            # self.freeze_existing_word_embeddings()
            return

        self.setup_test_data()
        if stage == 'test':
            return

        if self.first_stage_of_pipeline():
            if self.virtual_prompt_style == VirtualPromptStyle.P_TUNING:
                if self.prompt_encoder is None:
                    self.init_prompt_encoder()
            # self.freeze_existing_word_embeddings()

        self.setup_training_data()
        self.setup_validation_data()

    def setup_training_data(self, training_data_config=None):
        if self.cfg.data.get('train_ds', None):
            self._train_ds, self._train_dl = self.build_virtual_prompt_dataset(
                dataset_paths=self.cfg.data.train_ds,
                batch_size=self.cfg.global_batch_size,
                for_train=True,
                drop_last=True,
                shuffle=True,
                num_workers=self.cfg.data.num_workers,
                pin_memory=True,
            )

    def setup_validation_data(self, validation_data_config=None):
        if self.cfg.data.get('validation_ds', None):
            self._validation_ds, self._validation_dl = self.build_virtual_prompt_dataset(
                dataset_paths=self.cfg.data.validation_ds,
                batch_size=self.cfg.get("validation_global_batch_size", self.cfg.global_batch_size),
                for_train=True,
                drop_last=self.cfg.get("validation_drop_last", True),
                shuffle=False,
                num_workers=self.cfg.data.num_workers,
                pin_memory=True,
            )

    def setup_test_data(self, test_data_config=None):
        if self.cfg.data.get('test_ds', None):
            self._test_ds, self._test_dl = self.build_virtual_prompt_dataset(
                dataset_paths=self.cfg.data.test_ds,
                batch_size=self.cfg.get("validation_global_batch_size", self.cfg.global_batch_size),
                for_train=False,
                drop_last=False,
                shuffle=False,
                num_workers=self.cfg.data.num_workers,
                pin_memory=True,
            )

    def _reconfigure_and_process_inference_batch(self, global_batch_size_per_gpu, gbs):
        # This should happen only on the last batch of the dataset.
        if global_batch_size_per_gpu != gbs // parallel_state.get_data_parallel_world_size():
            # NOTE: This is reconfiguring to make sure there is no grad-acc for validation batches.
            app_state = AppState()
            _reconfigure_microbatch_calculator(
                rank=app_state.global_rank,
                rampup_batch_size=None,
                global_batch_size=global_batch_size_per_gpu * parallel_state.get_data_parallel_world_size(),
                micro_batch_size=global_batch_size_per_gpu,
                data_parallel_size=parallel_state.get_data_parallel_world_size(),
            )

    def _reconfigure_batch_sizes(self, gbs: int, mbs: int):
        app_state = AppState()
        _reconfigure_microbatch_calculator(
            rank=app_state.global_rank,
            rampup_batch_size=None,
            global_batch_size=gbs,
            micro_batch_size=mbs,
            data_parallel_size=parallel_state.get_data_parallel_world_size(),
        )

    def set_inference_config(self, inference_config):
        self._inference_config = inference_config

    def get_inference_config(self):
        return self._inference_config

    def set_input_tensor(self, input_tensor):
        pass

    def first_stage_of_pipeline(self):
        pass

    @classmethod
    def list_available_models(cls):
        pass

    def load_frozen_model(self, cfg, trainer):
        pass


def get_pseudo_tokens(num_virtual_tokens):
    """
    Takes in an integer and returns a list of strings where each string
    is a numbered virtual token placeholder. If 
    num_virtual_tokens = 3, then this function returns:

    ["<prompt_0>", "<prompt_1>", "<prompt_2>"]

    Args:
        num_virtual_tokens: (int) Number of virtual token strings you want to make

    returns a list of string. 

    """
    pseudo_tokens = [
        VirtualPromptPlaceholderToken.BASE.value + str(i) + VirtualPromptPlaceholderToken.END.value
        for i in range(num_virtual_tokens)
    ]

    return pseudo_tokens<|MERGE_RESOLUTION|>--- conflicted
+++ resolved
@@ -236,11 +236,8 @@
         state_dict_ = {}
         state_dict_["frozen_model_enc_dec_model"] = self.frozen_model.enc_dec_model.state_dict()
         state_dict_["word_embeddings"] = self.word_embeddings.state_dict()
-<<<<<<< HEAD
-=======
         if self.prompt_encoder is not None:
             state_dict_["prompt_encoder"] = self.prompt_encoder.state_dict()
->>>>>>> 244aba2c
 
         return state_dict_
 
