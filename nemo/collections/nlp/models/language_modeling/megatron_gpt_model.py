# Copyright (c) 2021, NVIDIA CORPORATION.  All rights reserved.
#
# Licensed under the Apache License, Version 2.0 (the "License");
# you may not use this file except in compliance with the License.
# You may obtain a copy of the License at
#
#     http://www.apache.org/licenses/LICENSE-2.0
#
# Unless required by applicable law or agreed to in writing, software
# distributed under the License is distributed on an "AS IS" BASIS,
# WITHOUT WARRANTIES OR CONDITIONS OF ANY KIND, either express or implied.
# See the License for the specific language governing permissions and
# limitations under the License.

import itertools
import re
import queue
import warnings
from dataclasses import fields
from functools import partial
from typing import Any, Dict, Iterator, List, Optional, Union

import torch
from omegaconf import OmegaConf
from omegaconf.dictconfig import DictConfig
from pytorch_lightning.accelerators import CPUAccelerator
from pytorch_lightning.trainer.trainer import Trainer

from nemo.collections.nlp.data.language_modeling.megatron.data_samplers import (
    MegatronPretrainingRandomSampler,
    MegatronPretrainingSampler,
)
from nemo.collections.nlp.data.language_modeling.megatron.gpt_dataset import build_train_valid_test_datasets
from nemo.collections.nlp.data.language_modeling.megatron.t5_speechlm_dataset import GPTSpeechLMDataset
from nemo.collections.nlp.models.language_modeling.megatron.gpt_model import GPTModel
from nemo.collections.nlp.models.language_modeling.megatron_base_model import MegatronBaseModel
from nemo.collections.nlp.modules.common import VirtualPromptSource, VirtualPromptPlaceholderToken
from nemo.collections.nlp.modules.common.megatron.build_model import build_model
from nemo.collections.nlp.modules.common.megatron.module import Float16Module
from nemo.collections.nlp.modules.common.megatron.utils import (
    ApexGuardDefaults,
    average_losses_across_data_parallel_group,
    get_all_params_for_weight_decay_optimization,
    get_ltor_masks_and_position_ids,
    get_params_for_weight_decay_optimization,
)
<<<<<<< HEAD
from nemo.collections.nlp.modules.common.speech_residual_networks import LinearModule, SimplestModule
=======
from nemo.collections.nlp.modules.common.text_generation_strategy import TextGenerationStrategy
>>>>>>> 0a4fba31
from nemo.collections.nlp.modules.common.text_generation_utils import (
    generate,
    get_computeprob_response,
    get_default_length_params,
    get_default_sampling_params,
    megatron_gpt_generate,
)
from nemo.collections.nlp.modules.common.transformer.text_generation import (
    LengthParam,
    OutputType,
    SamplingParam,
    TextGeneration,
)
from nemo.collections.nlp.parts import utils_funcs
from nemo.collections.nlp.parts.utils_funcs import activation_to_func, get_last_rank
from nemo.core.classes import Exportable
from nemo.core.classes.common import PretrainedModelInfo
from nemo.core.neural_types import ChannelType, NeuralType
from nemo.utils import logging

try:
    import apex.transformer.pipeline_parallel.utils
    from apex.transformer.pipeline_parallel.utils import get_num_microbatches

    HAVE_APEX = True

except (ImportError, ModuleNotFoundError):

    HAVE_APEX = False

try:
    from megatron.core import InferenceParams, parallel_state, tensor_parallel
    from megatron.core.models.gpt import GPTModel as MCoreGPTModel
    from megatron.core.pipeline_parallel.schedules import get_forward_backward_func
    from megatron.core.transformer.module import Float16Module as MCoreFloat16Module
    from megatron.core.transformer.transformer_config import TransformerConfig
    from megatron.core.utils import init_method_normal, scaled_init_method_normal

    # TODO @tmoon: Use once available in Megatron-LM
    # from megatron.core.pipeline_parallel.schedules import DataIteratorList

    HAVE_MEGATRON_CORE = True

except (ImportError, ModuleNotFoundError):

    TransformerConfig = ApexGuardDefaults

    HAVE_MEGATRON_CORE = False

try:
    import transformer_engine
    from transformer_engine.pytorch import module as te_module

    HAVE_TE = True

except (ImportError, ModuleNotFoundError):
    HAVE_TE = False


class MegatronGPTExportableModel(torch.nn.Module, Exportable):
    """
    Megatron GPT Wrapper for ONNX export
    """

    def __init__(self, model):
        super().__init__()
        self.model = model
        self.fp8_enabled = model.cfg.get('fp8', False)
        self.fp8_recipe = None
        if self.fp8_enabled and HAVE_TE:
            self.fp8_recipe = transformer_engine.common.recipe.DelayedScaling(
                margin=0, interval=1, fp8_format=transformer_engine.common.recipe.Format.E4M3
            )

        self.dtype = utils_funcs.torch_dtype_from_precision(model.cfg.precision)

    def forward(self, tokens, position_ids, attention_mask):
        if self.fp8_enabled and HAVE_TE:
            with transformer_engine.pytorch.onnx_export(self.fp8_enabled), transformer_engine.pytorch.fp8_autocast(
                enabled=self.fp8_enabled, fp8_recipe=self.fp8_recipe
            ), torch.no_grad(), torch.inference_mode(), torch.autocast(
                'cuda', dtype=self.dtype
            ), warnings.catch_warnings():
                warnings.filterwarnings(action='ignore', category=torch.jit.TracerWarning, module=r'.*')
                assert tokens.shape == position_ids.shape
                assert attention_mask.shape[2] == attention_mask.shape[3] == tokens.shape[1] == position_ids.shape[1]
                output_tensor = self.model.forward(
                    tokens=tokens.cuda(),
                    text_position_ids=position_ids.cuda(),
                    attention_mask=attention_mask.cuda(),
                    labels=None,
                )
        else:
            with torch.no_grad(), torch.inference_mode(), torch.autocast(
                'cuda', dtype=self.dtype
            ), warnings.catch_warnings():
                warnings.filterwarnings(action='ignore', category=torch.jit.TracerWarning, module=r'.*')
                assert tokens.shape == position_ids.shape
                assert attention_mask.shape[2] == attention_mask.shape[3] == tokens.shape[1] == position_ids.shape[1]
                output_tensor = self.model.forward(
                    tokens=tokens.cuda(),
                    text_position_ids=position_ids.cuda(),
                    attention_mask=attention_mask.cuda(),
                    labels=None,
                )

        return output_tensor

    def freeze(self):
        for param in self.parameters():
            param.requires_grad = False

    def input_example(self, max_batch=1, max_dim=768, seq_len=6):
        ids = [self.model.tokenizer.text_to_ids(text) for text in ["how is the weather on           Sunday"]]
        id_tensors = [torch.unsqueeze(torch.LongTensor(id_list), dim=0) for id_list in ids]
        masks_and_position_ids = [
            get_ltor_masks_and_position_ids(id_tensor, self.model.tokenizer.eos_id, False, False, False)
            for id_tensor in id_tensors
        ]
        for tokens, attn_mask_and_pos_ids in zip(id_tensors, masks_and_position_ids):
            attn_mask, _, pos_ids = attn_mask_and_pos_ids
            return tokens, pos_ids, attn_mask

    @property
    def input_types(self) -> Optional[Dict[str, NeuralType]]:
        return {
            "input_ids": NeuralType(('B', 'T'), ChannelType()),
            "position_ids": NeuralType(('B', 'T'), ChannelType()),
            "attention_mask": NeuralType(('D', 'D', 'T', 'T'), ChannelType()),
        }

    @property
    def output_types(self) -> Optional[Dict[str, NeuralType]]:
        return {"logits": NeuralType(('B', 'T', 'D'), ChannelType())}

    @property
    def input_names(self) -> List[str]:
        return ['input_ids', 'position_ids', 'attention_mask']

    @property
    def output_names(self) -> List[str]:
        return ['logits']


class MegatronGPTModel(MegatronBaseModel, TextGeneration):
    """
    Megatron GPT pretraining
    """

    def __init__(self, cfg: DictConfig, trainer: Trainer):
        if not HAVE_APEX:
            raise ImportError(
                "Apex was not found. Please see the NeMo README for installation instructions: https://github.com/NVIDIA/NeMo#megatron-gpt."
            )
        if not HAVE_MEGATRON_CORE:
            logging.warning(
                "megatron-core was not found. Please see the NeMo README for installation instructions: https://github.com/NVIDIA/NeMo#megatron-gpt."
            )
        # this prevents base constructor from initializing tokenizer
        self.tokenizer = None
        super().__init__(cfg, trainer=trainer, no_lm_init=True)

        self._validate_trainer()

        # build the transformer config
        # TODO: add type hint once pip package is out
        self.transformer_config = self.build_transformer_config()

        self.megatron_amp_o2 = cfg.get('megatron_amp_O2', False)

        self.mcore_gpt = cfg.get('mcore_gpt', False)

        self.rampup_batch_size = self.cfg.get('rampup_batch_size', None)
        if self.rampup_batch_size:
            self.prev_consumed_samples = 0
            self.if_first_step = 0
            self.prev_global_batch_size = None

        if not self.megatron_amp_o2 and self.cfg.get('virtual_pipeline_model_parallel_size', None):
            raise ValueError('Virtual pipeline model parallel is only supported when using megatron_amp_O2')

        # build_model returns a list of modules which are used for interleaved pipeline parallelism
        if isinstance(self.trainer.accelerator, CPUAccelerator):
            self.model = build_model(
                model_provider_func=self.model_provider_func,
                wrap_with_ddp=False,
                on_cpu=True,
                virtual_pipeline_model_parallel_size=self.cfg.get('virtual_pipeline_model_parallel_size', None),
            )
        else:
            self.model = build_model(
                model_provider_func=self.model_provider_func,
                wrap_with_ddp=False,
                virtual_pipeline_model_parallel_size=self.cfg.get('virtual_pipeline_model_parallel_size', None),
            )

        # if we're not using interleaved, then self.model is a module.
        if self.cfg.get('virtual_pipeline_model_parallel_size', None) is None:
            self.model = self.model[0]

        if self.megatron_amp_o2:

            if not self.with_distributed_adam:
                # Pre-allocate the model on GPU to have master parameters allocated on the same device with matching data type
                if isinstance(self.model, list):
                    for module in self.model:
                        module.cuda(torch.cuda.current_device())
                else:
                    self.model.cuda(torch.cuda.current_device())

            self._wrap_model_for_O2()

        self.enable_autocast = (
            True if (not self.megatron_amp_o2) and (self.autocast_dtype in [torch.float16, torch.bfloat16]) else False
        )

        self.transformer_engine = cfg.get('transformer_engine', False)

        # configuration used for inference
        self._inference_config = None

        # Convert the global-batch-based profile index to micro-batch index
        if hasattr(self, '_nsys_profile_enabled'):
            mp_size = cfg.get('tensor_model_parallel_size', 1) * cfg.get('pipeline_model_parallel_size', 1)
            data_parallel_world_size = trainer.world_size // mp_size
            grad_accum_steps = cfg.get('global_batch_size') // (cfg.get('micro_batch_size') * data_parallel_world_size)
            self._nsys_profile_start_step *= grad_accum_steps
            self._nsys_profile_end_step *= grad_accum_steps

        self.get_attention_mask_from_fusion = self.cfg.get('get_attention_mask_from_fusion', True)
        self.initialize_ub = self.cfg.get('ub_tp_comm_overlap', False)

        self.inference_params = None

        # default to false since this doesn't work with sequence parallelism currently
        self.use_loss_mask = self.cfg.get('use_loss_mask', False)

        if self.use_loss_mask and self.transformer_config.sequence_parallel:
            raise ValueError('Loss mask is not supported with sequence parallelism.')

    def get_gpt_module_list(self):
        if isinstance(self.model, list):
            return [
                model.module if isinstance(model, (Float16Module, MCoreFloat16Module)) else model
                for model in self.model
            ]
        elif isinstance(self.model, (Float16Module, MCoreFloat16Module)):
            return [self.model.module]
        else:
            return [self.model]

    def set_inference_config(self, inference_config):
        self._inference_config = inference_config

    def get_inference_config(self):
        return self._inference_config

    def model_provider_func(self, pre_process, post_process):
        """Model depends on pipeline paralellism."""
        if self.mcore_gpt:
            model = MCoreGPTModel(
                config=self.transformer_config,
                vocab_size=self.cfg.get('override_vocab_size', self.padded_vocab_size),
                max_sequence_length=self.cfg.get('encoder_seq_length', 512),
                pre_process=pre_process,
                post_process=post_process,
                parallel_output=True,
                share_embeddings_and_output_weights=self.cfg.get('share_embeddings_and_output_weights', True),
                position_embedding_type=self.cfg.get('position_embedding_type', 'learned_absolute'),
                rotary_percent=self.cfg.get('rotary_percentage', 1.0),
                seq_len_interpolation_factor=self.cfg.get('seq_len_interpolation_factor', None),
            )
        else:
            assert self.cfg.get('num_query_groups', None) is None or self.cfg.get(
                'num_query_groups', None
            ) == self.cfg.get(
                'num_attention_heads', None
            ), "Group Query Attention is only supported in Megatron Core. Set 'mcore_gpt' to use GQA."

            model = GPTModel(
                config=self.model_parallel_config,
                vocab_size=self.cfg.get('override_vocab_size', self.padded_vocab_size),
                hidden_size=self.cfg.hidden_size,
                max_position_embeddings=self.cfg.max_position_embeddings,
                num_layers=self.cfg.num_layers,
                num_attention_heads=self.cfg.num_attention_heads,
                apply_query_key_layer_scaling=self.cfg.get('apply_query_key_layer_scaling', True),
                kv_channels=self.cfg.get('kv_channels', None),
                ffn_hidden_size=self.cfg.ffn_hidden_size,
                num_tokentypes=0,
                parallel_output=True,
                pre_process=pre_process,
                post_process=post_process,
                init_method_std=self.cfg.get('init_method_std', 0.02),
                use_scaled_init_method=self.cfg.get('use_scaled_init_method', True),
                fp16_lm_cross_entropy=self.cfg.get('fp16_lm_cross_entropy', False),
                megatron_amp_O2=self.cfg.get('megatron_amp_O2', False),
                hidden_dropout=self.cfg.get('hidden_dropout', 0.1),
                attention_dropout=self.cfg.get('attention_dropout', 0.1),
                ffn_dropout=self.cfg.get('ffn_dropout', 0.0),
                precision=self.cfg.get('precision', 16),
                fp32_residual_connection=self.cfg.get('fp32_residual_connection', False),
                activations_checkpoint_granularity=self.cfg.get('activations_checkpoint_granularity', None),
                activations_checkpoint_method=self.cfg.get('activations_checkpoint_method', None),
                activations_checkpoint_num_layers=self.cfg.get('activations_checkpoint_num_layers', 1),
                activations_checkpoint_layers_per_pipeline=self.cfg.get(
                    'activations_checkpoint_layers_per_pipeline', None
                ),
                normalization=self.cfg.get('normalization', 'layernorm'),
                layernorm_epsilon=self.cfg.get('layernorm_epsilon', 1e-5),
                onnx_safe=self.cfg.get('onnx_safe', False),
                bias=self.cfg.get('bias', True),
                bias_activation_fusion=self.cfg.get('bias_activation_fusion', True),
                bias_dropout_add_fusion=self.cfg.get('bias_dropout_add_fusion', True),
                activation=self.cfg.get('activation', 'gelu'),
                headscale=self.cfg.get('headscale', False),
                transformer_block_type=self.cfg.get('transformer_block_type', 'pre_ln'),
                openai_gelu=self.cfg.get('openai_gelu', False),
                normalize_attention_scores=self.cfg.get('normalize_attention_scores', True),
                position_embedding_type=self.cfg.get('position_embedding_type', 'learned_absolute'),
                rotary_percentage=self.cfg.get('rotary_percentage', 1.0),
                share_embeddings_and_output_weights=self.cfg.get('share_embeddings_and_output_weights', True),
                attention_type=self.cfg.get('attention_type', 'multihead'),
                masked_softmax_fusion=self.cfg.get('masked_softmax_fusion', True),
                persist_layer_norm=self.cfg.get('persist_layer_norm', False),
                transformer_engine=self.cfg.get('transformer_engine', False),
                fp8=self.cfg.get('fp8', False),
                fp8_e4m3=self.cfg.get('fp8_e4m3', False),
                fp8_hybrid=self.cfg.get('fp8_hybrid', False),
                fp8_margin=self.cfg.get('fp8_margin', 0),
                fp8_interval=self.cfg.get('fp8_interval', 1),
                fp8_amax_history_len=self.cfg.get('fp8_amax_history_len', 1),
                fp8_amax_compute_algo=self.cfg.get('fp8_amax_compute_algo', 'most_recent'),
                reduce_amax=self.cfg.get('reduce_amax', True),
                use_emha=self.cfg.get('use_emha', False),
                ub_tp_comm_overlap=self.cfg.get('ub_tp_comm_overlap', False),
                use_flash_attention=self.cfg.get('use_flash_attention', False),
                megatron_legacy=self.cfg.get('megatron_legacy', False),
                seq_len_interpolation_factor=self.cfg.get('seq_len_interpolation_factor', None),
            )
        return model

    def setup_optimizer_param_groups(self):
        """ModelPT override. Optimizer will get self._optimizer_param_groups"""
        if self.cfg.get('do_layer_norm_weight_decay', False):
            if isinstance(self.model, list):
                self._optimizer_param_groups = get_all_params_for_weight_decay_optimization(self.model)
            else:
                self._optimizer_param_groups = get_all_params_for_weight_decay_optimization([self.model])

        else:
            self._optimizer_param_groups = get_params_for_weight_decay_optimization(self.model)

        # if self.cfg.get('megatron_amp_O2', False):
        #     base_module = self.model.module
        # else:
        #     base_module = self.model
        # print("FREEZE")
        # for param in base_module.parameters():
        #     param.requires_grad = False
        # for param in base_module.language_model.embedding.parameters():
        #     param.requires_grad = False

        # for param in base_module.speech_residual_model.parameters():
        #     param.requires_grad = False

    def configure_optimizers(self):

        if self.with_distributed_adam:

            # Disable overlapped grad sync for embedding grad when
            # pipeline parallelism is enabled
            if parallel_state.get_pipeline_model_parallel_world_size() > 1:
                modules = self.get_gpt_module_list()
                if parallel_state.is_pipeline_first_stage(ignore_virtual=True):
                    if len(modules) > 1:
                        module = modules[0]  # only the first virtual rank has the embeddings
                    else:
                        module = modules[0]
                    if self.cfg.get('share_embeddings_and_output_weights', True):
                        param = (
                            module.shared_embedding_or_output_weight()
                            if self.mcore_gpt
                            else module.word_embeddings_weight()
                        )
                        param._disable_greedy_grad_copy = not self.megatron_amp_o2
                        param._disable_overlap_grad_sync = True
                if parallel_state.is_pipeline_last_stage(ignore_virtual=True):
                    if len(modules) > 1:
                        module = modules[-1]  # only the last virtual rank has the embeddings
                    else:
                        module = modules[0]
                    if self.cfg.get('share_embeddings_and_output_weights', True):
                        param = (
                            module.shared_embedding_or_output_weight()
                            if self.mcore_gpt
                            else module.word_embeddings_weight()
                        )
                        param._disable_greedy_grad_copy = not self.megatron_amp_o2
                        param._disable_overlap_grad_sync = True

            # Disable overlapped grad sync for layer norm grads when
            # sequence parallelism is enabled
            for param in self.parameters():
                if getattr(param, 'sequence_parallel', False):
                    param._disable_greedy_grad_copy = not self.megatron_amp_o2
                    param._disable_overlap_grad_sync = True

            # Initialize parameter buckets for overlapped grad and param syncs
            # Note: Params with disabled overlapping are put in the
            # last param bucket
            buckets = []
            if self.cfg.get('virtual_pipeline_model_parallel_size', None) is not None:
                # Initialize a bucket for each virtual pipeline stage
                for module in self.model:
                    if isinstance(module, (Float16Module, MCoreFloat16Module)):
                        module = module.module
                    stage_bucket = []
                    layers = module.decoder.layers if self.mcore_gpt else module.language_model.encoder.layers
                    for layer in layers:
                        stage_bucket.extend(
                            p for p in layer.parameters() if not getattr(p, '_disable_overlap_grad_sync', False)
                        )
                    buckets.append(stage_bucket)
            else:
                # Initialize a bucket for each Transformer layer
                modules = self.model if isinstance(self.model, list) else [self.model]
                for module in modules:
                    if isinstance(module, (Float16Module, MCoreFloat16Module)):
                        module = module.module
                    layers = module.decoder.layers if self.mcore_gpt else module.language_model.encoder.layers
                    for layer in layers:
                        buckets.append(
                            [p for p in layer.parameters() if not getattr(p, '_disable_overlap_grad_sync', False)]
                        )
            buckets.reverse()
            used_params = set()
            for bucket in buckets:
                used_params.update(bucket)
            remaining_params = [p for p in self.parameters() if p not in used_params]
            if remaining_params:
                buckets.append(remaining_params)
            self.distributed_adam_buckets = buckets

        return super().configure_optimizers()

    def forward(self, tokens, text_position_ids, attention_mask, labels):
        output_tensor = self.model(tokens, text_position_ids, attention_mask, labels=labels)
        return output_tensor

    def fwd_bwd_step(self, dataloader_iter, batch_idx, forward_only):

        # handle asynchronous grad reduction
        no_sync_func = None
        grad_sync_func = None
        param_sync_func = None
        if not forward_only and self.with_distributed_adam:
            no_sync_func = partial(self._optimizer.no_sync, greedy_grad_copy=self.megatron_amp_o2,)
            grad_sync_func = self.reduce_overlap_gradients
            param_sync_func = self.sync_overlap_parameters

        # pipeline schedules will get these from self.model.config
        for module in self.get_gpt_module_list():
            module.config.no_sync_func = no_sync_func
            module.config.grad_sync_func = grad_sync_func
            module.config.param_sync_func = param_sync_func

        # run forward and backwards passes for an entire global batch
        # we do this inside training_step to support pipeline parallelism
        fwd_bwd_function = get_forward_backward_func()

        # TODO @akhattar: add num_micro_batches_with_partial_activation_checkpoints when ready
        losses_reduced_per_micro_batch = fwd_bwd_function(
            forward_step_func=self.get_forward_output_and_loss_func(forward_only),
            data_iterator=self._make_data_iterator_list(dataloader_iter),
            model=self.model,
            num_microbatches=get_num_microbatches(),
            forward_only=forward_only,
            seq_length=self.cfg.encoder_seq_length,
            micro_batch_size=self.cfg.micro_batch_size,
        )

        # only the last stages of the pipeline return losses
        if losses_reduced_per_micro_batch:
            if (not forward_only) or self.cfg.data.get('validation_drop_last', True):
                # average loss across micro batches
                loss_tensors_list = [loss_reduced['avg'] for loss_reduced in losses_reduced_per_micro_batch]
                loss_tensor = torch.concat(loss_tensors_list)
                loss_mean = loss_tensor.mean()
            else:
                # Get the total loss since micro batches sizes are not uniform
                loss_sum_tensors_list = [
                    loss_sum['loss_sum_and_ub_size']
                    for loss_sum in losses_reduced_per_micro_batch
                    if loss_sum['loss_sum_and_ub_size'][1] > 0
                ]
                loss_sum = (
                    torch.vstack(loss_sum_tensors_list).sum(axis=0)
                    if len(loss_sum_tensors_list) > 0
                    else torch.tensor([0.0, 0.0]).cuda()
                )
                return loss_sum
        else:
            # we're not on the last pipeline stage so no losses
            if forward_only:
                loss_mean = []
            else:
                loss_mean = torch.tensor(0.0).cuda()

        return loss_mean

    def initialize_ub_func(self):
        ub_cfgs = self.cfg.get('ub_tp_comm_overlap_cfg', None)
        if ub_cfgs is None:
            warnings.warn(
                "Couldn't find TP config. Please check the path correctness. Initializing TP comm overlap with the default config."
            )

        input_shape = [
            self.cfg.get('encoder_seq_length') * self.cfg.get('micro_batch_size'),
            self.cfg.get('hidden_size'),
        ]

        te_module.base.initialize_ub(
            shape=input_shape,
            tp_size=self.cfg.get('tensor_model_parallel_size'),
            use_fp8=self.cfg.get('fp8'),
            ub_cfgs=ub_cfgs,
        )
        self.initialize_ub = False

    def training_step(self, dataloader_iter, batch_idx):
        """
            We pass the dataloader iterator function to the micro-batch scheduler.
            The input batch to each micro-batch is fetched using the dataloader function
            in the micro-batch fwd function.
        """
        # Initialize userbuffer communicators.
        if self.initialize_ub:
            self.initialize_ub_func()

        if self.rampup_batch_size:
            num_microbatch_calculator = apex.transformer.pipeline_parallel.utils._GLOBAL_NUM_MICROBATCHES_CALCULATOR
            current_global_batch_size = num_microbatch_calculator.current_global_batch_size
            # do validation and save the checkpoint when gbs is changed
            if self.prev_global_batch_size != current_global_batch_size and self.prev_global_batch_size:
                self.trainer.should_stop = True

        # we zero grads here because we also call backward in the megatron-core fwd/bwd functions
        self._optimizer.zero_grad()

        if self.with_distributed_adam:
            # hack to enable overlapping param sync and forward compute
            # note: the distributed optimizer monkey-patches each
            # parameter's __getattribute__ function so that it can
            # launch parameter all-gathers the first time the
            # parameter is accessed after the optimizer step. However,
            # PyTorch directly passes embedding parameters into a C++,
            # bypassing this process. A quick-and-dirty hack is to
            # manually interact with the parameter.
            modules = self.model if isinstance(self.model, list) else [self.model]
            for module in modules:
                if isinstance(module, (Float16Module, MCoreFloat16Module)):
                    module = module.module
                if not self.mcore_gpt:
                    module = module.language_model
                if hasattr(module, 'embedding'):
                    for param in module.embedding.parameters():
                        param.data_ptr()

        loss_mean = self.fwd_bwd_step(dataloader_iter, batch_idx, False)

        # when using sequence parallelism, the sequence parallel layernorm grads must be all-reduced
        if self.cfg.get('tensor_model_parallel_size', 1) > 1 and self.cfg.get('sequence_parallel', False):
            self.allreduce_sequence_parallel_gradients()

        if self.with_distributed_adam:
            # synchronize asynchronous grad reductions
            # note: not necessary, but reduces performance degradation
            # from multiple simultaneous NCCL calls
            self._optimizer._finish_bucket_grad_sync()
        elif self.megatron_amp_o2:
            # when using pipeline parallelism grads must be all-reduced after the pipeline (not asynchronously)
            if self.cfg.get('pipeline_model_parallel_size', 1) > 1 or self.cfg.get('sequence_parallel', False):
                # main grads are stored in the MainParamsOptimizer wrapper
                self._optimizer.allreduce_main_grads()
        else:
            # async grad allreduce is not currently implemented for O1/autocasting mixed precision training
            # so we all-reduce gradients after the pipeline
            self.allreduce_gradients()  # @sangkug we think this is causing memory to blow up (hurts perf)

        if self.cfg.get('pipeline_model_parallel_size', 1) > 1 and self.cfg.get(
            'share_embeddings_and_output_weights', True
        ):
            # when using pipeline parallelism the first and last stage must keep embeddings in sync
            self.allreduce_first_last_embeddings()

        ## logging
        # we can only log on one rank if it is rank zero so we broadcast from last rank
        # we can avoid this broadcast by updating the PTL log function to accept specific ranks
        torch.distributed.broadcast(loss_mean, get_last_rank())

        # (@adithyare) we need to check for the _scaler attribute to enable pp>1 for adapter training
        if self.torch_dtype == torch.float16 and hasattr(self.trainer.precision_plugin.scaler, "_scale"):
            loss_scale = self.trainer.precision_plugin.scaler._scale
            if loss_scale is not None:
                self.log('loss_scale', loss_scale, batch_size=1)

        self.log('reduced_train_loss', loss_mean, prog_bar=True, rank_zero_only=True, batch_size=1)
        lr = self._optimizer.param_groups[0]['lr']
        self.log('lr', lr, rank_zero_only=True, batch_size=1)
        self.log(
            'global_step', self.trainer.global_step, prog_bar=True, rank_zero_only=True, batch_size=1,
        )

        consumed_samples = self._compute_consumed_samples_after_training_step()
        # TODO: make sure compute_consumed_samples works for pipeline parallelism
        self.log(
            'consumed_samples', consumed_samples, prog_bar=True, rank_zero_only=True, batch_size=1,
        )

        if self.rampup_batch_size:
            self.prev_global_batch_size = current_global_batch_size
            self.prev_consumed_samples = consumed_samples
            num_microbatch_calculator.update(
                consumed_samples=consumed_samples, consistency_check=False,
            )
            current_global_batch_size = num_microbatch_calculator.current_global_batch_size
            self.log('global_batch_size', current_global_batch_size, prog_bar=True, rank_zero_only=True, batch_size=1)
            self.if_first_step = 1

        return loss_mean

    def backward(self, *args, **kwargs):
        """ LightningModule hook to do backward.
            We want this to do nothing since we run backward in the fwd/bwd functions from megatron-core.
            No need to call it here.
        """
        return

    def optimizer_zero_grad(self, *args, **kwargs):
        """ LightningModule hook to zero grad.
            We want this to do nothing as we are zeroing grads during the training_step.
        """
        return

    def _append_sequence_parallel_module_grads(self, module, grads):
        """ Helper method for allreduce_sequence_parallel_gradients"""

        for param in module.parameters():
            sequence_parallel_param = getattr(param, 'sequence_parallel', False) or getattr(
                param, 'sequence_parallel_enabled', False
            )
            # (@adithyare) adapter training now extends MegatronGPTModel
            # so we have to add this check here to ensure we do not
            # perform all_reduce when grad is None.
            # grad can be None when performing PeFT training.
            if sequence_parallel_param and param.requires_grad:
                if self.megatron_amp_o2:
                    grad = param.main_grad
                else:
                    grad = param.grad
                grads.append(grad.data)

    def allreduce_sequence_parallel_gradients(self):
        """ All-reduce layernorm parameters across model parallel nodes when sequence parallelism is used.
            Modified from megatron-lm:
            https://gitlab-master.nvidia.com/ADLR/megatron-lm/-/blob/3f91f09bb2ab32f9904b47f46f19d2fc3f518ed8/megatron/training.py#L425
        """

        grads = []
        if isinstance(self.model, list):
            for module in self.model:
                self._append_sequence_parallel_module_grads(module, grads)
        else:
            self._append_sequence_parallel_module_grads(self.model, grads)

        coalesced = torch._utils._flatten_dense_tensors(grads)
        torch.distributed.all_reduce(coalesced, group=parallel_state.get_tensor_model_parallel_group())
        for buf, synced in zip(grads, torch._utils._unflatten_dense_tensors(coalesced, grads)):
            buf.copy_(synced)

    def allreduce_first_last_embeddings(self):

        # Modified from megatron-lm: https://github.com/NVIDIA/Megatron-LM/blob/d41696840ed0a7edb7e0499eb82a48ae112d9bb3/megatron/training.py#L407
        # All-reduce word_embeddings' grad across first and last stages to ensure
        # that word_embeddings parameters stay in sync.
        # This should only run for models that support pipelined model parallelism
        # (BERT and GPT-2).
        if parallel_state.get_pipeline_model_parallel_world_size() > 1 and (
            parallel_state.is_pipeline_first_stage(ignore_virtual=True)
            or parallel_state.is_pipeline_last_stage(ignore_virtual=True)
        ):
            module_list = self.get_gpt_module_list()
            if parallel_state.is_pipeline_first_stage(ignore_virtual=True):
                module = module_list[0]  # only the first virtual rank has the embeddings
            elif parallel_state.is_pipeline_last_stage(ignore_virtual=True):
                module = module_list[-1]  # only the last virtual rank has the embeddings
            share_embeddings = (
                module.share_embeddings_and_output_weights if self.mcore_gpt else module.share_token_embeddings
            )
            if share_embeddings:
                word_embeddings_weight = (
                    module.shared_embedding_or_output_weight() if self.mcore_gpt else module.word_embeddings_weight()
                )
                # (@adithyare) adapter training now extends MegatronGPTModel so we have to add this check here to ensure we do not perform all_reduce when grad is None.
                # grad can be None when performing PeFT training.
                if word_embeddings_weight.requires_grad:
                    if self.megatron_amp_o2:
                        # O2 recipe stores a "main" copy of weights and grads
                        grad = word_embeddings_weight.main_grad
                    else:
                        grad = word_embeddings_weight.grad
                    torch.distributed.all_reduce(grad, group=parallel_state.get_embedding_group())

    def _make_data_iterator_list(self, data_iterator: Iterator) -> List[Iterator]:
        """ Convert data iterator into form expected by Megatron

            With interleaved pipeline parallelism, Megatron expects a
            list of one data iterator per model chunk. Each model
            chunk independently gets data from its data iterator, so
            we need to interact with the data iterator multiple times
            for each microbatch step. Instead of incorporating this
            logic into the data loader, we cache the iterator's output
            to the first model chunk and reuse it in the other model
            chunks.
        """

        if not isinstance(self.model, list) or len(self.model) == 1:
            return data_iterator  # TODO @tmoon: Remove
            # TODO @tmoon: Use once available in Megatron-LM
            # return DataIteratorList([data_iterator])

        class CachingIterator:
            """Iterator wrapper that caches values"""

            class Proxy:
                """Returns values from caching iterator wrapper

                Assumed to never advance past the caching iterator.
                """

                def __init__(self):
                    self.cache = queue.Queue()

                def __iter__(self):
                    return self

                def __next__(self):
                    return self.cache.get_nowait()

            def __init__(self, iterator: Iterator):
                self.iterator = iterator
                self.proxies = []

            def make_proxy(self):
                self.proxies.append(CachingIterator.Proxy())
                return self.proxies[-1]

            def __iter__(self):
                return self

            def __next__(self):
                val = next(self.iterator)
                for proxy in self.proxies:
                    proxy.cache.put(val)
                return val

        # Make list of iterator wrappers
        iters = [CachingIterator(data_iterator)]
        while len(iters) < len(self.model):
            iters.append(iters[0].make_proxy())
        return iters  # TODO @tmoon: Remove
        # TODO @tmoon: Use once available in Megatron-LM
        # return DataIteratorList(iters)

    def get_forward_output_and_loss_func(self, validation_step=False):
        def fwd_output_and_loss_func(dataloader_iter, model, checkpoint_activations_all_layers=None):

            # Get data batch
            batch = next(dataloader_iter)
            # TODO: handle speech_mask

            # Transfer needed data to GPU
            required_keys = set()
            if parallel_state.get_pipeline_model_parallel_world_size() == 1:
                required_keys.update(batch.keys())
            else:
                required_keys.add('attention_mask')
                if parallel_state.is_pipeline_first_stage():
                    required_keys.update(('tokens', 'position_ids'))
                if parallel_state.is_pipeline_last_stage():
                    required_keys.update(('labels', 'loss_mask'))
            if self.get_attention_mask_from_fusion:
                required_keys.remove('attention_mask')
            batch = {key: val.cuda(non_blocking=True) if key in required_keys else None for key, val in batch.items()}

            # Model forward pass
            forward_args = {
                'input_ids': batch['tokens'],
                'position_ids': batch['position_ids'],
                'attention_mask': batch['attention_mask'],
                'labels': batch['labels'],
                'loss_mask': batch['loss_mask'],
                'speech_mask': batch['speech_mask']
            }

            if not self.mcore_gpt:
                forward_args['checkpoint_activations_all_layers'] = checkpoint_activations_all_layers
                if not self.use_loss_mask:
                    forward_args.pop('loss_mask')
            else:
                # TODO: @eharper can we add this to mcore?
                forward_args.pop('loss_mask')
            output_tensor = model(**forward_args)

            def loss_func(output_tensor):
                # Loss for a micro-batch (ub)
                loss_for_ub = self.loss_func(batch['loss_mask'], output_tensor)
                if validation_step and not self.cfg.data.get('validation_drop_last', True):
                    num_valid_tokens_in_ub = batch['loss_mask'].sum()
                    if loss_for_ub.isnan():
                        assert batch['loss_mask'].count_nonzero() == 0, 'Got NaN loss with non-empty input'
                        loss_sum_for_ub = torch.zeros_like(num_valid_tokens_in_ub)
                    else:
                        loss_sum_for_ub = num_valid_tokens_in_ub * loss_for_ub

                    loss_sum_and_ub_size_all_gpu = torch.cat(
                        [
                            loss_sum_for_ub.clone().detach().view(1),
                            torch.tensor([num_valid_tokens_in_ub]).cuda().clone().detach(),
                        ]
                    )
                    # Could potentially reduce num_valid_samples_in_microbatch and use that to aggregate instead of len(self._validation_ds)
                    torch.distributed.all_reduce(
                        loss_sum_and_ub_size_all_gpu, group=parallel_state.get_data_parallel_group()
                    )
                    return loss_for_ub, {'loss_sum_and_ub_size': loss_sum_and_ub_size_all_gpu}
                else:
                    reduced_loss = average_losses_across_data_parallel_group([loss_for_ub])
                    return loss_for_ub, {'avg': reduced_loss}

            return output_tensor, loss_func

        return fwd_output_and_loss_func

    def get_forward_output_only_func(self):
        def fwd_output_only_func(dataloader_iter, model):
            batch = next(dataloader_iter)
            extra_arg = {}
            if len(batch) == 3:
                batch = [x.cuda() for x in batch]
                tokens, attention_mask, position_ids = batch
                attention_mask = attention_mask[0:1]
            else:
                (
                    tokens,
                    attention_mask,
                    position_ids,
                    set_inference_key_value_memory,
                    inference_max_sequence_len,
                ) = batch
                tokens = tokens.cuda()
                position_ids = position_ids.cuda()
                if attention_mask is not None:
                    attention_mask = attention_mask.cuda()
                    attention_mask = attention_mask[0:1]
                if self.mcore_gpt:
                    # if first step, then clear KV cache, otherwise reuse inference_paarms
                    if set_inference_key_value_memory[0].item():
                        self.inference_params = InferenceParams(
                            max_batch_size=tokens.size(0), max_sequence_length=inference_max_sequence_len[0].item()
                        )
                    extra_arg['inference_params'] = self.inference_params
                else:
                    extra_arg['set_inference_key_value_memory'] = set_inference_key_value_memory[0].item()
                    extra_arg['inference_max_sequence_len'] = inference_max_sequence_len[0].item()
            output_tensor = model(tokens, position_ids, attention_mask, **extra_arg)

            # Advance inference sequence offset.
            if self.inference_params:
                # if last stage, then (final) output is [b, s, h], otherwise it's [s, b, h]
                if parallel_state.is_pipeline_last_stage():
                    self.inference_params.sequence_len_offset += output_tensor.size(1)
                else:
                    self.inference_params.sequence_len_offset += output_tensor.size(0)

            def id_func(output_tensor):
                return 0, {'logits': output_tensor[0], 'speech_logits': output_tensor[1]}

            return output_tensor, id_func

        return fwd_output_only_func

    def validation_step(self, dataloader_iter, batch_idx):
        """
            Our dataloaders produce a micro-batch and then we fetch
            a number of microbatches depending on the global batch size and model parallel size
            from the dataloader to produce a list of microbatches.
            The list of microbatches is then piped through the pipeline using megatron-core fwd/bwd functions.
        """
        # Check if iterator is exhausted
        dataloader_iter, done = self._val_iterator_done(dataloader_iter)
        if done:
            return
        mode = 'test' if self.trainer.testing else 'val'
        # Initialize userbuffer communicators.
        if self.initialize_ub:
            self.initialize_ub_func()

        if isinstance(self.model, list):
            for model_module in self.model:
                model_module.eval()

        loss = self.fwd_bwd_step(dataloader_iter, batch_idx, True)

        if isinstance(self.model, list):
            for model_module in self.model:
                model_module.train()
        self.validation_step_outputs.append(loss) if mode == 'val' else self.test_step_outputs.append(loss)
        return loss

    def on_validation_epoch_end(self):
        if parallel_state.is_pipeline_last_stage():
            # only the last pipeline parallel stages return loss with their batch size
            if self.cfg.data.get('validation_drop_last', True):
                averaged_loss = torch.stack(self.validation_step_outputs).mean()
            else:
                # Compute the avg loss by total_loss across all samples / total number of samples
                total_loss_and_total_samples = torch.vstack(self.validation_step_outputs).sum(axis=0)
                avg_loss = total_loss_and_total_samples[0] / total_loss_and_total_samples[1]
                averaged_loss = avg_loss.type(torch.float32).cuda()
        else:
            averaged_loss = torch.tensor(0.0, dtype=torch.float32).cuda()

        # we can only log on one rank if it is rank zero so we broadcast from last rank
        torch.distributed.broadcast(averaged_loss, get_last_rank())

        self.log('val_loss', averaged_loss, prog_bar=True, rank_zero_only=True, batch_size=1)
        self.validation_step_outputs.clear()  # free memory

        return averaged_loss

    def test_step(self, batch, batch_idx):
        return self.validation_step(batch, batch_idx)

    def on_test_epoch_end(self):
        averaged_loss = average_losses_across_data_parallel_group(self.test_step_outputs)
        logging.info(f'test_loss: {averaged_loss[0]}')
        self.test_step_outputs.clear()  # free memory

    def loss_func(self, loss_mask, output_tensor):
        losses = output_tensor.float()
        loss_mask = loss_mask.view(-1).float()
        # TODO: add nemo version here
        loss = torch.sum(losses.view(-1) * loss_mask) / loss_mask.sum()  # sequence level nll
        return loss

    def build_train_valid_test_datasets(self):
        # Override limit_val_batches to be a multiple of num microbatches to prevent val_step from exiting in between a step
        self._reconfigure_val_batches()
        logging.info('Building GPT datasets.')
        if self.trainer.limit_val_batches > 1.0 and isinstance(self.trainer.limit_val_batches, float):
            raise ValueError("limit_val_batches must be an integer or float less than or equal to 1.0.")
        global_batch_size = self.cfg.global_batch_size
        max_train_steps = self.trainer.max_steps
        eval_iters = (max_train_steps // self.trainer.val_check_interval + 1) * self.trainer.limit_val_batches
        test_iters = self.trainer.limit_test_batches

        train_valid_test_num_samples = [
            max_train_steps * global_batch_size,
            eval_iters * global_batch_size,
            test_iters * global_batch_size,
        ]

        if self.trainer.limit_val_batches <= 1.0 and isinstance(self.trainer.limit_val_batches, float):
            train_valid_test_num_samples[
                1
            ] = 1  # This is to make sure we only have one epoch on every validation iteration

        self._train_ds, self._validation_ds, self._test_ds = build_train_valid_test_datasets(
            cfg=self.cfg,
            trainer=self.trainer,
            data_prefix=self.cfg.data.data_prefix,
            data_impl=self.cfg.data.data_impl,
            splits_string=self.cfg.data.splits_string,
            train_valid_test_num_samples=train_valid_test_num_samples,
            seq_length=self.cfg.data.seq_length,
            seed=self.cfg.seed,
            skip_warmup=self.cfg.data.get('skip_warmup', True),
            tokenizer=self.tokenizer,
        )
        if self._train_ds is not None:
            logging.info(f'Length of train dataset: {len(self._train_ds)}')
        if self._validation_ds is not None:
            logging.info(f'Length of val dataset: {len(self._validation_ds)}')
        if self._test_ds is not None:
            logging.info(f'Length of test dataset: {len(self._test_ds)}')
        logging.info(f'Finished building GPT datasets.')

        return self._train_ds, self._validation_ds, self._test_ds

    def build_pretraining_data_loader(
        self, dataset, consumed_samples, dataset_type=None, drop_last=True, pad_samples_to_global_batch_size=False
    ):
        """Buld dataloader given an input dataset."""

        logging.info(f'Building dataloader with consumed samples: {consumed_samples}')
        # Megatron sampler
        if hasattr(self.cfg.data, 'dataloader_type') and self.cfg.data.dataloader_type is not None:
            if self.cfg.data.dataloader_type == 'single':
                batch_sampler = MegatronPretrainingSampler(
                    total_samples=len(dataset),
                    consumed_samples=consumed_samples,
                    micro_batch_size=self.cfg.micro_batch_size,
                    data_parallel_rank=parallel_state.get_data_parallel_rank(),
                    data_parallel_size=parallel_state.get_data_parallel_world_size(),
                    drop_last=drop_last,
                    global_batch_size=self.cfg.global_batch_size,
                    rampup_batch_size=self.cfg.get('rampup_batch_size', None),
                    pad_samples_to_global_batch_size=pad_samples_to_global_batch_size,
                )
            elif self.cfg.data.dataloader_type == 'cyclic':
                batch_sampler = MegatronPretrainingRandomSampler(
                    total_samples=len(dataset),
                    consumed_samples=consumed_samples,
                    micro_batch_size=self.cfg.micro_batch_size,
                    data_parallel_rank=parallel_state.get_data_parallel_rank(),
                    data_parallel_size=parallel_state.get_data_parallel_world_size(),
                    drop_last=self.cfg.get('drop_last', True),
                )
            else:
                raise ValueError('cfg.data.dataloader_type must be "single" or "cyclic"')
        else:
            raise ValueError('cfg.data.dataloader_type not found. Must be "single" or "cyclic"')

        return torch.utils.data.DataLoader(
            dataset,
            batch_sampler=batch_sampler,
            num_workers=self.cfg.data.num_workers,
            pin_memory=True,
            persistent_workers=True if self.cfg.data.num_workers > 0 else False,
        )

    def setup(self, stage=None):
        """ PTL hook that is executed after DDP spawns.
            We setup datasets here as megatron datasets require DDP to instantiate.
            See https://pytorch-lightning.readthedocs.io/en/latest/common/lightning_module.html#setup for more information.
        Args:
            stage (str, optional): Can be 'fit', 'validate', 'test' or 'predict'. Defaults to None.
        """
        num_parameters_on_device, total_num_parameters = self._get_total_params_across_model_parallel_groups_gpt_bert(
            self.model
        )

        logging.info(
            f'Pipeline model parallel rank: {parallel_state.get_pipeline_model_parallel_rank()}, '
            f'Tensor model parallel rank: {parallel_state.get_tensor_model_parallel_rank()}, '
            f'Number of model parameters on device: {num_parameters_on_device:.2e}. '
            f'Total number of model parameters: {total_num_parameters:.2e}.'
        )

        resume_checkpoint_path = self.trainer.ckpt_path
        if resume_checkpoint_path:
            init_consumed_samples = self._extract_consumed_samples_from_ckpt(resume_checkpoint_path)
        else:
            init_consumed_samples = 0
        self.init_consumed_samples = init_consumed_samples
        self.init_global_step = self.trainer.global_step

        if self.rampup_batch_size:
            optimizer = self.cfg.optim.get('name', None)
            assert (
                optimizer == 'fused_adam'
            ), f'{optimizer} optimizer is not supported yet with rampup batch size. Please, use fused_adam optimizer instead.'

            num_microbatch_calculator = apex.transformer.pipeline_parallel.utils._GLOBAL_NUM_MICROBATCHES_CALCULATOR
            num_microbatch_calculator.update(self.init_consumed_samples, consistency_check=False)
            self.prev_consumed_samples = self.init_consumed_samples

        if stage == 'predict':
            return
        else:
            # TODO: consider adding a ModelPT guard to check if model is being restored.
            # allowing restored models to optionally setup datasets
            self.build_train_valid_test_datasets()
            self.setup_training_data(self.cfg.data)
            self.setup_validation_data(self.cfg.data)
            self.setup_test_data(self.cfg.data)

        if stage == 'fit':
            if parallel_state.get_pipeline_model_parallel_world_size() > 1:
                if self.cfg.get('share_embeddings_and_output_weights', True):
                    for index, module in enumerate(self.get_gpt_module_list()):
                        if parallel_state.get_virtual_pipeline_model_parallel_world_size() is not None:
                            parallel_state.set_virtual_pipeline_model_parallel_rank(index)
                        sync_embeddings = (
                            module.initialize_last_stage_with_word_embeddings
                            if self.mcore_gpt
                            else module.sync_initial_word_embeddings
                        )
                        sync_embeddings()
                    if parallel_state.get_virtual_pipeline_model_parallel_world_size() is not None:
                        parallel_state.set_virtual_pipeline_model_parallel_rank(0)

        if self.cfg.get('transformer_engine', False) or self.cfg.get('mcore_gpt', False):
            self.setup_transformer_engine_tp_groups()

    def setup_training_data(self, cfg):
        if hasattr(self, '_train_ds'):
            consumed_samples = self.compute_consumed_samples(0)
            logging.info(
                f'Setting up train dataloader with len(len(self._train_ds)): {len(self._train_ds)} and consumed samples: {consumed_samples}'
            )
            self._train_dl = self.build_pretraining_data_loader(self._train_ds, consumed_samples)

    def setup_validation_data(self, cfg):
        if hasattr(self, '_validation_ds'):
            consumed_samples = 0
            logging.info(
                f'Setting up validation dataloader with len(len(self._validation_ds)): {len(self._validation_ds)} and consumed samples: {consumed_samples}'
            )

            drop_last = True
            if not self.cfg.data.get('validation_drop_last', True):
                logging.info(f'Drop last in validation dataset is set to False')
                drop_last = False
            pad_samples_to_global_batch_size = False
            if self.cfg.data.get('pad_samples_to_global_batch_size', False):
                logging.info('pad_samples_to_global_batch_size set to True')
                pad_samples_to_global_batch_size = True

            self._validation_dl = self.build_pretraining_data_loader(
                self._validation_ds, consumed_samples, "validation", drop_last, pad_samples_to_global_batch_size
            )

    def setup_test_data(self, cfg):
        if hasattr(self, '_test_ds'):
            consumed_samples = 0
            logging.info(
                f'Setting up test dataloader with len(len(self._test_ds)): {len(self._test_ds)} and consumed samples: {consumed_samples}'
            )
            self._test_dl = self.build_pretraining_data_loader(self._test_ds, consumed_samples)

    def generate(
        self,
        inputs: Union[List[str], torch.Tensor, List[dict]],
        length_params: LengthParam,
        sampling_params: SamplingParam = None,
<<<<<<< HEAD
        mode="teacher-forced",  # One of "teacher-forced", "greedy", "multinomial"
=======
        *,
        strategy: Optional[TextGenerationStrategy] = None,
>>>>>>> 0a4fba31
    ) -> OutputType:
        """
        inputs can either be a list of string or a tuple
        If list of string, will be tokenized in downstream func
        If tuple, must be a tuple of (tokenized_ids, context_length)
        """

        # check whether the DDP is initialized
        if parallel_state.is_unitialized():

            def dummy():
                return

            if self.trainer.strategy.launcher is not None:
                self.trainer.strategy.launcher.launch(dummy, trainer=self.trainer)
            self.trainer.strategy.setup_environment()

            if self.cfg.get('transformer_engine', False):
                self.setup_transformer_engine_tp_groups()

        # set the default sampling params if it is None.
        # default do greedy sampling
        if sampling_params is None:
            sampling_params = get_default_sampling_params()

        # set the default length params if it is None.
        # default do greedy sampling
        if length_params is None:
            length_params = get_default_length_params()

<<<<<<< HEAD
        return megatron_gpt_generate(self.cuda(), inputs, self.tokenizer, length_params, sampling_params, mode=mode)
=======
        strategy_args = {} if strategy is None else {"strategy": strategy}

        return megatron_gpt_generate(
            self.cuda(), inputs, self.tokenizer, length_params, sampling_params, **strategy_args
        )
>>>>>>> 0a4fba31

    def predict_step(self, batch: Any, batch_idx: int, dataloader_idx: Optional[int] = None) -> Any:
        inference_config = self.get_inference_config()
        if inference_config is None:
            return None
        else:
            # need to overwrite some configuration, make it immutable
            inference_config = inference_config.copy()
            compute_logprob = inference_config['compute_logprob']
            if compute_logprob:
                inference_config['inputs'] = batch
                inference_config['tokens_to_generate'] = 1
                inference_config['all_probs'] = True
                inference_config["add_BOS"] = False
                inference_config['greedy'] = True
                response = generate(self, **inference_config)
                compute_prob_response = get_computeprob_response(self.tokenizer, response, batch)
                return compute_prob_response
            else:
                inference_config['inputs'] = batch
                return generate(self, **inference_config)

    def list_available_models(self):
        return None

    def transfer_batch_to_device(self, batch: Any, device: torch.device, dataloader_idx: int) -> Any:
        """ PTL hook: https://pytorch-lightning.readthedocs.io/en/latest/common/lightning_module.html#transfer-batch-to-device
            When using pipeline parallelism, we need the global batch to remain on the CPU,
            since the memory overhead will be too high when using a large number of microbatches.
            Microbatches are transferred from CPU to GPU inside the pipeline.
        """
        return batch

    def _validate_trainer(self):
        """ Certain trainer configurations can break training.
            Here we try to catch them and raise an error.
        """
        if self.trainer.accumulate_grad_batches > 1:
            raise ValueError(
                f'Gradient accumulation is done within training_step. trainer.accumulate_grad_batches must equal 1'
            )

    @classmethod
    def list_available_models(cls) -> Optional[PretrainedModelInfo]:
        """
        This method returns a list of pre-trained model which can be instantiated directly from NVIDIA's NGC cloud.
        Returns:
            List of available pre-trained models.
        """
        result = []
        result.append(
            PretrainedModelInfo(
                pretrained_model_name="megatron_gpt_345m",
                location="https://api.ngc.nvidia.com/v2/models/nvidia/nemo/megatron_gpt_345m/versions/1/files/megatron_gpt_345m.nemo",
                description="345M parameter GPT generative Megatron model.",
            )
        )
        return result

    def setup_transformer_engine_tp_groups(self):
        """ This should be called after model parallel groups have been initialized
            and only needs to be called when using Transformer Engine.
        """
        for module in self.get_gpt_module_list():
            """Set TP group
               Copied from: https://github.com/NVIDIA/TransformerEngine/blob/main/transformer_engine/pytorch/transformer.py#L398
            """
            # Deep iterate but skip self to avoid infinite recursion.
            for index, child in enumerate(module.modules()):
                if index == 0:
                    continue
                if hasattr(child, "set_tensor_parallel_group"):
                    tp_group = parallel_state.get_tensor_model_parallel_group()
                    child.set_tensor_parallel_group(tp_group)

    def on_save_checkpoint(self, checkpoint) -> None:
        """LightningModule hook:
        https://pytorch-lightning.readthedocs.io/en/stable/common/lightning_module.html#on-save-checkpoint
        """

        # mcore uses distributed checkpointing
        if self.mcore_gpt:
            checkpoint['sharded_state_dict'] = self.sharded_state_dict()

        # legacy checkpointing for interleaved
        else:
            if isinstance(self.model, list):
                for i in range(len(self.model)):
                    parallel_state.set_virtual_pipeline_model_parallel_rank(i)
                    checkpoint[f'model{i}'] = self.model[i].module.state_dict_for_save_checkpoint()
                parallel_state.set_virtual_pipeline_model_parallel_rank(0)

    def on_load_checkpoint(self, checkpoint) -> None:
        """LightningModule hook:
        https://pytorch-lightning.readthedocs.io/en/stable/common/lightning_module.html#on-load-checkpoint
        """

        # mcore uses distributed checkpointing
        if self.mcore_gpt:
            if 'state_dict' in checkpoint:
                for index, module in enumerate(self.get_gpt_module_list()):
                    if parallel_state.get_virtual_pipeline_model_parallel_world_size() is not None:
                        checkpoint_state_dict = checkpoint['state_dict'][f'model_{index}']
                    else:
                        checkpoint_state_dict = checkpoint['state_dict']
                    # checkpoint_state_dict has "model." but module does not so we need to remove it when loading
                    checkpoint_state_dict = {
                        key.replace('model.', ''): checkpoint_state_dict.pop(key)
                        for key in list(checkpoint_state_dict.keys())
                    }
                    module.load_state_dict(checkpoint_state_dict, strict=True)
            else:
                # when restoring a distributed checkpoint from a ptl checkpoint we need to defer loading the state_dict
                # see NLPModel.on_load_checkpoint
                checkpoint['state_dict'] = {}

        # legacy checkpointing for interleaved
        else:
            if isinstance(self.model, list):
                for i in range(len(self.model)):
                    parallel_state.set_virtual_pipeline_model_parallel_rank(i)
                    self.model[i].module.load_state_dict(checkpoint[f'model{i}'], strict=True)
                parallel_state.set_virtual_pipeline_model_parallel_rank(0)

    def sharded_state_dict(self, prefix: str = '') -> Dict[str, Any]:
        """
        Creates the sharded state dict which is used by dist_checkpoint to save the sharded tensors to disk.
        When given the sharded_stated_dict, dist_checkpoint.load will load the tensors corresponding to
        self.state_dict().
        The sharded tensor mapping is defined in the GPTModel class from mcore.
        """

        if self.mcore_gpt:
            module_prefix = f'{prefix}model.'
            sharded_state_dict = {}
            for index, module in enumerate(self.get_gpt_module_list()):
                if parallel_state.get_virtual_pipeline_model_parallel_world_size() is not None:
                    # virtual pipline rank must be set so that GPTModel returns the correct sharded state dict
                    parallel_state.set_virtual_pipeline_model_parallel_rank(index)
                    module_sharded_state_dict = module.sharded_state_dict(prefix=module_prefix)
                    sharded_state_dict[f'model_{index}'] = module_sharded_state_dict
                else:
                    module_sharded_state_dict = module.sharded_state_dict(prefix=module_prefix)
                    sharded_state_dict.update(module_sharded_state_dict)

            # reset vp rank
            if parallel_state.get_virtual_pipeline_model_parallel_world_size() is not None:
                parallel_state.set_virtual_pipeline_model_parallel_rank(0)

            return sharded_state_dict

    def parameters(self):
        if isinstance(self.model, list):
            return itertools.chain.from_iterable(module.parameters() for module in self.model)
        else:
            return self.model.parameters()

    @property
    def mgpt_wrapper(self):
        return MegatronGPTExportableModel(self)

    def list_export_subnets(self):
        return ['mgpt_wrapper']

    def _reset_activation_checkpointing_args(self):
        """ Disables activation checkpointing completely and saves the values so that
            _restore_activation_checkpointing_args can restore them later. This function must always be
            called before _restore_activation_checkpointing_args.
        """
        # Store values to restore them later.
        self.last_activations_checkpoint_granularity = self.cfg.activations_checkpoint_granularity
        self.last_activations_checkpoint_method = self.cfg.activations_checkpoint_method
        self.last_activations_checkpoint_num_layers = self.cfg.activations_checkpoint_num_layers
        self.last_activations_checkpoint_layers_per_pipeline = self.cfg.activations_checkpoint_layers_per_pipeline

        # Reset config values. Needed for calling generate.
        self.cfg.activations_checkpoint_granularity = None
        self.cfg.activations_checkpoint_method = None
        self.cfg.activations_checkpoint_num_layers = None
        self.cfg.activations_checkpoint_layers_per_pipeline = None

        # Reset model parameters.
        for module in self.get_gpt_module_list():
            if self.cfg.get('mcore_gpt', False):
                module.decoder.config.recompute_granularity = None
                module.decoder.config.recompute_method = None
                module.decoder.config.recompute_num_layers = None
            else:
                module.language_model.encoder.activations_checkpoint_granularity = None
                module.language_model.encoder.activations_checkpoint_method = None
                module.language_model.encoder.activations_checkpoint_num_layers = None
                module.language_model.encoder.activations_checkpoint_layers_per_pipeline = None

    def _restore_activation_checkpointing_args(self):
        """ Restores the activation checkpointing parameters using the values saved by
            _reset_activation_checkpointing_args. This function must never be called before
            _reset_activation_checkpointing_args.
        """
        # Restore config values.
        self.cfg.activations_checkpoint_granularity = self.last_activations_checkpoint_granularity
        self.cfg.activations_checkpoint_method = self.last_activations_checkpoint_method
        self.cfg.activations_checkpoint_num_layers = self.last_activations_checkpoint_num_layers
        self.cfg.activations_checkpoint_layers_per_pipeline = self.last_activations_checkpoint_layers_per_pipeline

        # Restore model parameters.
        for module in self.get_gpt_module_list():
            if self.cfg.get('mcore_gpt', False):
                module.decoder.config.recompute_granularity = self.last_activations_checkpoint_granularity
                module.decoder.config.recompute_method = self.last_activations_checkpoint_method
                module.decoder.config.recompute_num_layers = self.last_activations_checkpoint_num_layers
            else:
                module.language_model.encoder.activations_checkpoint_granularity = (
                    self.last_activations_checkpoint_granularity
                )
                module.language_model.encoder.activations_checkpoint_method = self.last_activations_checkpoint_method
                module.language_model.encoder.activations_checkpoint_num_layers = (
                    self.last_activations_checkpoint_num_layers
                )
                module.language_model.encoder.activations_checkpoint_layers_per_pipeline = (
                    self.last_activations_checkpoint_layers_per_pipeline
                )

    def _reset_sequence_parallelism_args(self):
        """ Disables sequence parallelism completely and saves the values so that
            _restore_sequence_parallelism_args can restore them later. This function must always be
            called before _restore_sequence_parallelism_args.
        """
        # Store values to restore them later.
        self.last_sequence_parallel = self.cfg.sequence_parallel

        # Reset config values. Needed for calling generate.
        self.cfg.sequence_parallel = False
        self.model_parallel_config.sequence_parallel = False
        self.transformer_config.sequence_parallel = False

        # Reset model parameters.
        for module in self.get_gpt_module_list():
            for mod in module.modules():
                if hasattr(mod, "sequence_parallel"):
                    mod.sequence_parallel = False

    def _restore_sequence_parallelism_args(self):
        """ Restores the sequence parallelism parameters using the values saved by
            _reset_sequence_parallelism_args. This function must never be called before
            _reset_sequence_parallelism_args.
        """
        # Restore config values.
        self.cfg.sequence_parallel = self.last_sequence_parallel
        self.model_parallel_config.sequence_parallel = self.last_sequence_parallel
        self.transformer_config.sequence_parallel = self.last_sequence_parallel

        # Restore model parameters.
        for module in self.get_gpt_module_list():
            for mod in module.modules():
                if hasattr(mod, "sequence_parallel"):
                    mod.sequence_parallel = self.last_sequence_parallel

    def build_transformer_config(self) -> TransformerConfig:
        """ Builds the megatron core gpt transformer config for the model.
            For attributes in the nemo model config that are the same
            as the megatron core TransformerConfig, we will use the value from the nemo model config.
            For attributes in TransformerConfig that are not in the nemo model config, we add custom logic.
        """

        # create a dictionary copy of the model config
        cfg = OmegaConf.to_container(self.cfg, resolve=True)

        # create a dict to store the transformer config arguments
        transformer_config_dict = {}

        # get model parallel configs from the base class
        model_parallel_config = self.build_model_parallel_config()

        add_bias_linear = self.cfg.get('bias', True)

        activation = self.cfg.get('activation', 'gelu')
        # TODO: need to check which activation functions are supported in mcore
        gated_linear_unit = activation.endswith('glu')
        activation_func = activation_to_func(activation)

        normalization = self.cfg.get('normalization', 'layernorm')
        if normalization == 'layernorm':
            normalization = 'LayerNorm'
        elif normalization == 'rmsnorm':
            normalization = 'RMSNorm'
        else:
            logging.warning(
                f"The normalization type: {normalization} might not be supported in megatron core."
                f"Supported types are LayerNorm and RMSNorm."
            )

        init_method_std = self.cfg.get('init_method_std', 0.02)
        # default used in mcore
        init_method = init_method_normal(init_method_std)

        output_layer_init_method = init_method
        num_layers = self.cfg.get('num_layers', 1)
        use_scaled_init_method = self.cfg.get('use_scaled_init_method', True)
        if use_scaled_init_method:
            output_layer_init_method = scaled_init_method_normal(init_method_std, num_layers=num_layers)

        attention_softmax_in_fp32 = False  # not currently used in NeMo unless apply_query_key_layer_scaling is True
        apply_query_key_layer_scaling = self.cfg.get('apply_query_key_layer_scaling', False)
        if apply_query_key_layer_scaling:
            attention_softmax_in_fp32 = True

        bias_activation_fusion = self.cfg.get('bias_activation_fusion', True)
        bias_gelu_fusion = True if bias_activation_fusion else False

        bias_dropout_fusion = self.cfg.get('bias_dropout_add_fusion', True)

        # TODO: need to check if recompute APIs are matching up properly
        recompute_granularity = self.cfg.get('activations_checkpoint_granularity', None)
        recompute_method = self.cfg.get('activations_checkpoint_method', None)
        recompute_num_layers = self.cfg.get('activations_checkpoint_num_layers', None)

        if not self.cfg.get('fp8', False):
            fp8 = None
        elif self.cfg.get('fp8_e4m3', False):
            fp8 = 'e4m3'
        elif self.cfg.get('fp8_hybrid', False):
            fp8 = 'hybrid'
        else:
            raise ValueError(f"fp8 enabled but fp8_format (fp8_e4m3 | fp8_hybrid) is not set.")

        # any configs that are not in the nemo model config will be added here
        config_mapping = {
            'apply_residual_connection_post_layernorm': False,  # we don't use this in NeMo
            'layernorm_zero_centered_gamma': False,  # not currently used in NeMo
            'add_bias_linear': add_bias_linear,
            'gated_linear_unit': gated_linear_unit,
            'activation_func': activation_func,
            'normalization': normalization,
            'init_method': init_method,
            'output_layer_init_method': output_layer_init_method,
            'attention_softmax_in_fp32': attention_softmax_in_fp32,
            'bias_gelu_fusion': bias_gelu_fusion,
            'bias_dropout_fusion': bias_dropout_fusion,
            'recompute_granularity': recompute_granularity,
            'recompute_method': recompute_method,
            'recompute_num_layers': recompute_num_layers,
            'distribute_saved_activations': False,  # not currently used in NeMo
            'fp8': fp8,
        }

        # populate the transformer config dict
        for field in fields(TransformerConfig):
            # config mapping has priority
            if field.name in config_mapping:
                transformer_config_dict[field.name] = config_mapping[field.name]
            # then config
            elif field.name in cfg:
                transformer_config_dict[field.name] = cfg[field.name]
            # then model parallel config
            elif field in fields(model_parallel_config):
                transformer_config_dict[field.name] = getattr(model_parallel_config, field.name)
            else:
                logging.warning(
                    f"The model: {self} does not have field.name: {field.name} in its cfg. "
                    f"Add this key to cfg or config_mapping to make to make it configurable."
                )

        transformer_config = TransformerConfig(**transformer_config_dict)

        return transformer_config

    def _wrap_model_for_O2(self):
        """ Wraps self.model in a float16 wrapper if the model is using megatron amp O2.
            Args:
                model: The model to wrap. Can be a list of modules or a single module.
            Returns:
                The wrapped model. Returns a list of wrapped modules or a single wrapped module.
        """
        Float16Wrapper = MCoreFloat16Module if self.mcore_gpt else Float16Module

        nemo_args = {
            'config': self.model_parallel_config,
            'precision': self.cfg.precision,
            'share_token_embeddings': self.cfg.get('share_embeddings_and_output_weights', True),
        }
        mcore_args = {
            'config': self.transformer_config,
        }

        args = mcore_args if self.mcore_gpt else nemo_args

        # Model wrapper to convert both model and inputs to half precision
        if isinstance(self.model, list):
            converted_model = []
            for module in self.model:
                args['module'] = module
                converted_model.append(Float16Wrapper(**args))
            self.model = converted_model
        else:
            args['module'] = self.model
            self.model = Float16Wrapper(**args)

        args.pop('module')

    def update_for_speech(self, speech_module="linear"):
        assert speech_module in ["linear", "conv"]
        from nemo.collections.nlp.modules.common.megatron.utils import scaled_init_method_normal

        _init_method = scaled_init_method_normal(0.02, self.cfg.num_layers)
        if self.cfg.get('megatron_amp_O2', False):
            base_module = self.model.module
        else:
            base_module = self.model
        # Update embedding tables
        word_embedding = base_module.language_model.embedding.word_embeddings
        old_token_size = word_embedding.num_embeddings
        one_speech_layer = 1024
        total_speech_tokens = 8*one_speech_layer
        new_embeddings = tensor_parallel.VocabParallelEmbedding(
            num_embeddings=old_token_size + total_speech_tokens,
            embedding_dim=word_embedding.embedding_dim,
            init_method=_init_method,
        )
        new_weight = new_embeddings.weight.clone()
        new_weight[:old_token_size, :] = word_embedding.weight.clone()
        new_weight = torch.nn.Parameter(new_weight)
        new_embeddings.weight = new_weight
        base_module.language_model.embedding.word_embeddings = new_embeddings

        # Update output layer weights
        output_layer = base_module.language_model.output_layer
        old_weight = output_layer.weight
        old_token_size = output_layer.weight.shape[0]
        additional_output_size = total_speech_tokens if speech_module=="linear" else one_speech_layer
        new_weight = torch.zeros(
            [old_token_size + additional_output_size, old_weight.shape[1]], dtype=old_weight.dtype, device=old_weight.device
        )
        _init_method(new_weight)
        new_weight[:old_token_size, :] = output_layer.weight.clone()
        new_weight = torch.nn.Parameter(new_weight)
        output_layer.weight = new_weight

        if speech_module == "conv":
            hidden_size = base_module.hidden_size
            base_module.speech_residual_model = SimplestModule(hidden_size, 1024)


class MegatronSpeechGPTModel(MegatronGPTModel):
    def __init__(self, cfg: DictConfig, trainer: Trainer):
        super().__init__(cfg, trainer)
        if self.cfg.get('megatron_amp_O2', False):
            base_module = self.model.module
        else:
            base_module = self.model
        hidden_size = base_module.hidden_size
        base_module.speech_residual_model = None
        if self.cfg.get('speech_residual_model', None) == 'conv':
            base_module.speech_residual_model = SimplestModule(hidden_size, 1024)
        elif self.cfg.get('speech_residual_model', None) == 'linear':
            base_module.speech_residual_model = LinearModule(hidden_size, 1024)

    def model_provider_func(self, pre_process, post_process):
        """Very small override of base model so we can have different embedding and output layer size"""
        # print(f"AGAIN1 {self.cfg.get('override_vocab_size')}")
        # print(f"AGAIN1 {self.cfg.get('output_size')}")
        # print(f"AGAIN1 {self.cfg.get('embedding_scale')}")
        # print(f"AGAIN1 {self.mcore_gpt}")
        if self.mcore_gpt:
            raise NotImplementedError("No mcore for speech")
        assert self.cfg.get('num_query_groups', None) is None or self.cfg.get(
            'num_query_groups', None
        ) == self.cfg.get(
            'num_attention_heads', None
        ), "Group Query Attention is only supported in Megatron Core. Set 'mcore_gpt' to use GQA."

        model = GPTModel(
            config=self.model_parallel_config,
            vocab_size=self.cfg.get('override_vocab_size', self.padded_vocab_size),
            hidden_size=self.cfg.hidden_size,
            max_position_embeddings=self.cfg.max_position_embeddings,
            num_layers=self.cfg.num_layers,
            num_attention_heads=self.cfg.num_attention_heads,
            apply_query_key_layer_scaling=self.cfg.get('apply_query_key_layer_scaling', True),
            kv_channels=self.cfg.get('kv_channels', None),
            ffn_hidden_size=self.cfg.ffn_hidden_size,
            num_tokentypes=0,
            parallel_output=True,
            pre_process=pre_process,
            post_process=post_process,
            init_method_std=self.cfg.get('init_method_std', 0.02),
            use_scaled_init_method=self.cfg.get('use_scaled_init_method', True),
            fp16_lm_cross_entropy=self.cfg.get('fp16_lm_cross_entropy', False),
            megatron_amp_O2=self.cfg.get('megatron_amp_O2', False),
            hidden_dropout=self.cfg.get('hidden_dropout', 0.1),
            attention_dropout=self.cfg.get('attention_dropout', 0.1),
            ffn_dropout=self.cfg.get('ffn_dropout', 0.0),
            precision=self.cfg.get('precision', 16),
            fp32_residual_connection=self.cfg.get('fp32_residual_connection', False),
            activations_checkpoint_granularity=self.cfg.get('activations_checkpoint_granularity', None),
            activations_checkpoint_method=self.cfg.get('activations_checkpoint_method', None),
            activations_checkpoint_num_layers=self.cfg.get('activations_checkpoint_num_layers', 1),
            activations_checkpoint_layers_per_pipeline=self.cfg.get(
                'activations_checkpoint_layers_per_pipeline', None
            ),
            normalization=self.cfg.get('normalization', 'layernorm'),
            layernorm_epsilon=self.cfg.get('layernorm_epsilon', 1e-5),
            onnx_safe=self.cfg.get('onnx_safe', False),
            bias=self.cfg.get('bias', True),
            bias_activation_fusion=self.cfg.get('bias_activation_fusion', True),
            bias_dropout_add_fusion=self.cfg.get('bias_dropout_add_fusion', True),
            activation=self.cfg.get('activation', 'gelu'),
            headscale=self.cfg.get('headscale', False),
            transformer_block_type=self.cfg.get('transformer_block_type', 'pre_ln'),
            openai_gelu=self.cfg.get('openai_gelu', False),
            normalize_attention_scores=self.cfg.get('normalize_attention_scores', True),
            position_embedding_type=self.cfg.get('position_embedding_type', 'learned_absolute'),
            rotary_percentage=self.cfg.get('rotary_percentage', 1.0),
            share_embeddings_and_output_weights=self.cfg.get('share_embeddings_and_output_weights', True),
            attention_type=self.cfg.get('attention_type', 'multihead'),
            masked_softmax_fusion=self.cfg.get('masked_softmax_fusion', True),
            persist_layer_norm=self.cfg.get('persist_layer_norm', False),
            transformer_engine=self.cfg.get('transformer_engine', False),
            fp8=self.cfg.get('fp8', False),
            fp8_e4m3=self.cfg.get('fp8_e4m3', False),
            fp8_hybrid=self.cfg.get('fp8_hybrid', False),
            fp8_margin=self.cfg.get('fp8_margin', 0),
            fp8_interval=self.cfg.get('fp8_interval', 1),
            fp8_amax_history_len=self.cfg.get('fp8_amax_history_len', 1),
            fp8_amax_compute_algo=self.cfg.get('fp8_amax_compute_algo', 'most_recent'),
            reduce_amax=self.cfg.get('reduce_amax', True),
            use_emha=self.cfg.get('use_emha', False),
            ub_tp_comm_overlap=self.cfg.get('ub_tp_comm_overlap', False),
            use_flash_attention=self.cfg.get('use_flash_attention', False),
            megatron_legacy=self.cfg.get('megatron_legacy', False),
            seq_len_interpolation_factor=self.cfg.get('seq_len_interpolation_factor', None),
            embedding_scale=self.cfg.get('embedding_scale', 1.0),
            speech_loss_scale=self.cfg.get('speech_loss_scale', 1.0),
            text_size=self.cfg.get('text_size', 256000),
        )

        return model

class MegatronSpeechGPTSFTModel(MegatronSpeechGPTModel):
    def __init__(self, cfg: DictConfig, trainer: Trainer):
        super().__init__(cfg, trainer)
        self.pad_token_id = self.tokenizer.pad_id if self.tokenizer.pad_id is not None else self.tokenizer.unk_id
        self.existing_tasks = list(self.cfg.get('existing_tasks', []))
        self.new_tasks = list(self.cfg.get('new_tasks', []))
        self.load_task_templates(self.cfg.task_templates)
        self.pseudo_tokens = get_pseudo_tokens(self.max_virtual_tokens)

    def build_train_valid_test_datasets(self):
        pass

    def setup_training_data(self, cfg):
        if self.cfg.data.get('train_ds', None):
            self._train_ds, self._train_dl = self.build_virtual_prompt_dataset(
                dataset_paths=self.cfg.data.train_ds,
                batch_size=self.cfg.global_batch_size,
                for_train=True,
                drop_last=True,
                shuffle=True,
                num_workers=self.cfg.data.num_workers,
                pin_memory=True,
            )

    def setup_validation_data(self, cfg):
        if self.cfg.data.get('validation_ds', None):
            self._validation_ds, self._validation_dl = self.build_virtual_prompt_dataset(
                dataset_paths=self.cfg.data.validation_ds,
                batch_size=self.cfg.get("validation_global_batch_size", self.cfg.global_batch_size),
                for_train=True,
                drop_last=self.cfg.get("validation_drop_last", True),
                shuffle=False,
                num_workers=self.cfg.data.num_workers,
                pin_memory=True,
            )

    def setup_test_data(self, cfg):
        pass

    def build_virtual_prompt_dataset(
        self, dataset_paths, batch_size, for_train, drop_last, shuffle, num_workers, pin_memory
    ):
        dataset = GPTSpeechLMDataset(
            datasets=dataset_paths,
            tokenizer=self.tokenizer,
            sample_rate=self.cfg.data.get('sample_rate', 24000),
            virtual_prompt_source=VirtualPromptSource.PROMPT_ENCODER,
            task_templates=self.task_templates,
            pseudo_tokens=self.pseudo_tokens,
            pad_token_id=self.pad_token_id,
            max_seq_length=self.cfg.data.max_seq_length,
            min_seq_length=self.cfg.data.get('min_seq_length', 1),
            add_bos=self.cfg.data.get('add_bos', False),
            add_eos=self.cfg.data.get('add_eos', True),
            decoder_starts_with_pad=self.cfg.data.get('decoder_starts_with_pad', False),
            add_eos_to_decoder_output=self.cfg.data.get('add_eos_to_decoder_output', True),
            add_sentinel_to_input=self.cfg.data.get('add_sentinel_to_input', True),
            ul2_prompt_token=self.cfg.data.get('ul2_prompt_token', None),
            for_train=for_train,
            segment_max_duration=self.cfg.data.get('segment_max_duration', None),
            trim=self.cfg.data.get('trim', None),
            trim_ref=self.cfg.data.get('trim_ref', None),
            trim_top_db=self.cfg.data.get('trim_top_db', None),
            trim_frame_length=self.cfg.data.get('trim_frame_length', None),
            trim_hop_length=self.cfg.data.get('trim_hop_length', None),
            pad_multiple=self.cfg.data.get('pad_multiple', 1),
            pitch_augment=self.cfg.data.get('pitch_augment', None),
            sup_data_path=self.cfg.data.get('sup_data_path', '/sup_data_path'),
            speech_offset=self.cfg.data.get('speech_offset', None),
            train_task=self.cfg.data.get('train_task', "tts"),
            seq_pattern=self.cfg.seq_pattern,
        )

        rank = parallel_state.get_data_parallel_rank()
        world_size = parallel_state.get_data_parallel_world_size()
        sampler = torch.utils.data.distributed.DistributedSampler(
            dataset, num_replicas=world_size, rank=rank, shuffle=shuffle, seed=self.cfg.seed
        )

        dataloader = torch.utils.data.DataLoader(
            dataset,
            collate_fn=dataset.collate_fn,
            sampler=sampler,
            batch_size=batch_size // world_size,
            drop_last=drop_last,
            num_workers=num_workers,
            pin_memory=pin_memory,
            persistent_workers=True
            if num_workers > 0
            else False,  # (@adithyare and @eharper) We need to set this to True to get around issues with spawn=True
        )

        print('build success', len(dataloader), dataset_paths)
        return dataset, dataloader

    def load_task_templates(self, task_templates):
        """
        Takes in the task template portion of the config and turns
        it into a table where each task's prompt template and
        the number of virtual tokens to insert in a given part of
        the prompt template are specified.
        """
        self.task_templates = {}
        self.task_id_num_to_name = {}
        self.max_virtual_tokens = 0

        task_id_num = 0
        for task in task_templates:
            self.task_templates[task.taskname] = {
                "prompt_template": task.prompt_template,
                "prompt_template_fields": re.findall("\{(.*?)\}", task.prompt_template),
                "answer_only_loss": task.get("answer_only_loss", False),
                "answer_field": task.get("answer_field", None),
                "truncate_field": task.truncate_field,
                "total_virtual_tokens": task.total_virtual_tokens,
                "virtual_token_splits": task.virtual_token_splits,
                "task_id_num": task_id_num,
            }

            self.max_virtual_tokens = max(self.max_virtual_tokens, task.total_virtual_tokens)
            self.task_id_num_to_name[task_id_num] = task.taskname
            task_id_num += 1

        # Check that all new tasks have the same total num virtual tokens
        # Num virtual tokens for new tasks don't need to match num used for previously tuned tasks
        if self.new_tasks:
            new_task_name = self.new_tasks[0]
            self.total_new_task_virtual_tokens = self.task_templates[new_task_name]["total_virtual_tokens"]

            assert all(
                self.task_templates[taskname]["total_virtual_tokens"] == self.total_new_task_virtual_tokens
                for taskname in self.new_tasks
            ), "Total virtual tokens for each task tuned simultaneously must match. If you want to use a different number of virtual tokens for different tasks, tune them separately."

def get_pseudo_tokens(num_virtual_tokens):
    """
    Takes in an integer and returns a list of strings where each string
    is a numbered virtual token placeholder. If
    num_virtual_tokens = 3, then this function returns:

    ["<prompt_0>", "<prompt_1>", "<prompt_2>"]

    Args:
        num_virtual_tokens: (int) Number of virtual token strings you want to make

    returns a list of string.

    """
    pseudo_tokens = [
        VirtualPromptPlaceholderToken.BASE.value + str(i) + VirtualPromptPlaceholderToken.END.value
        for i in range(num_virtual_tokens)
    ]

    return pseudo_tokens<|MERGE_RESOLUTION|>--- conflicted
+++ resolved
@@ -44,11 +44,8 @@
     get_ltor_masks_and_position_ids,
     get_params_for_weight_decay_optimization,
 )
-<<<<<<< HEAD
 from nemo.collections.nlp.modules.common.speech_residual_networks import LinearModule, SimplestModule
-=======
 from nemo.collections.nlp.modules.common.text_generation_strategy import TextGenerationStrategy
->>>>>>> 0a4fba31
 from nemo.collections.nlp.modules.common.text_generation_utils import (
     generate,
     get_computeprob_response,
@@ -1198,12 +1195,9 @@
         inputs: Union[List[str], torch.Tensor, List[dict]],
         length_params: LengthParam,
         sampling_params: SamplingParam = None,
-<<<<<<< HEAD
         mode="teacher-forced",  # One of "teacher-forced", "greedy", "multinomial"
-=======
         *,
         strategy: Optional[TextGenerationStrategy] = None,
->>>>>>> 0a4fba31
     ) -> OutputType:
         """
         inputs can either be a list of string or a tuple
@@ -1234,15 +1228,11 @@
         if length_params is None:
             length_params = get_default_length_params()
 
-<<<<<<< HEAD
-        return megatron_gpt_generate(self.cuda(), inputs, self.tokenizer, length_params, sampling_params, mode=mode)
-=======
         strategy_args = {} if strategy is None else {"strategy": strategy}
 
         return megatron_gpt_generate(
-            self.cuda(), inputs, self.tokenizer, length_params, sampling_params, **strategy_args
+            self.cuda(), inputs, self.tokenizer, length_params, sampling_params, mode=mode, **strategy_args
         )
->>>>>>> 0a4fba31
 
     def predict_step(self, batch: Any, batch_idx: int, dataloader_idx: Optional[int] = None) -> Any:
         inference_config = self.get_inference_config()
