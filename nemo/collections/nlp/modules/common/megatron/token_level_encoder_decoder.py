--- conflicted
+++ resolved
@@ -551,11 +551,7 @@
                     ptuning_adapter = self.get_adapter_module(AdapterName.PTUNING_ADAPTER)
                     v = ptuning_adapter.virtual_tokens
                     if (
-<<<<<<< HEAD
-                        ptuning_adapter and _sq >= v
-=======
                         ptuning_adapter and self.adapter_cfg[AdapterName.PTUNING_ADAPTER]['enabled'] and _sq >= v
->>>>>>> 05d5218c
                     ):  # The sequence should be longer the v to insert virtual embeddings.
                         virtual_embeddings = ptuning_adapter(_bs)
                         enc_input = enc_input[
