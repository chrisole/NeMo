# coding=utf-8
# Copyright (c) 2020, NVIDIA CORPORATION.  All rights reserved.
#
# Licensed under the Apache License, Version 2.0 (the "License");
# you may not use this file except in compliance with the License.
# You may obtain a copy of the License at
#
#     http://www.apache.org/licenses/LICENSE-2.0
#
# Unless required by applicable law or agreed to in writing, software
# distributed under the License is distributed on an "AS IS" BASIS,
# WITHOUT WARRANTIES OR CONDITIONS OF ANY KIND, either express or implied.
# See the License for the specific language governing permissions and
# limitations under the License.


import enum
import logging
from dataclasses import dataclass
from typing import Optional
import torch
import torch.nn as nn
import torch.nn.init as init

from nemo.collections.common.parts.adapter_modules import AdapterModuleUtil
from nemo.collections.common.parts.utils import activation_registry
from nemo.collections.nlp.modules.common.megatron.fused_bias_gelu import fused_bias_gelu
from nemo.collections.nlp.modules.common.megatron.utils import ApexGuardDefaults, init_method_const, init_method_normal
from nemo.core.classes.mixins import adapter_mixin_strategies
from nemo.core.classes.mixins.adapter_mixins import AdapterConfig


try:
    from apex.normalization.fused_layer_norm import MixedFusedLayerNorm

    HAVE_APEX = True

except (ImportError, ModuleNotFoundError):

    HAVE_APEX = False

try:
    from megatron.core import ModelParallelConfig
    from megatron.core.tensor_parallel import ColumnParallelLinear, RowParallelLinear

    HAVE_MEGATRON_CORE = True

except (ImportError, ModuleNotFoundError):

    ModelParallelConfig = ApexGuardDefaults

    HAVE_MEGATRON_CORE = False


class AdapterName(str, enum.Enum):
    """
    Names for adapters used in NLP Adapters and IA3. Note: changing this will break backward compatibility.
    """

    MLP_INFUSED = "mlp_infused_adapter"
    KEY_INFUSED = "key_infused_adapter"
    VALUE_INFUSED = "value_infused_adapter"
    PRE_ATTN_ADAPTER = 'adapter_1'
    POST_ATTN_ADAPTER = 'adapter_2'
    PTUNING_ADAPTER = "ptuning_adapter"
    LORA_KQV_ADAPTER = "lora_kqv_adapter"
    LORA_KV_ADAPTER = "lora_kv_adapter"
    LORA_Q_ADAPTER = "lora_q_adapter"
    MM_LINEAR_ADAPTER = "mm_linear_adapter"


class InfusedAdapter(nn.Module, AdapterModuleUtil):
    def __init__(
        self, in_features: int, model_parallel_config: Optional[ModelParallelConfig] = None, **kwargs
    ) -> None:
        super().__init__()

        if model_parallel_config is None:
            model_parallel_config = ModelParallelConfig()

        self.scalers = nn.Parameter(torch.ones(in_features))

        # cast all parameters when using amp O2 training
        if model_parallel_config.bf16:
            self.bfloat16()
        elif model_parallel_config.fp16:
            self.half()

        # Setup adapter strategy
        self.setup_adapter_strategy(adapter_mixin_strategies.ReturnResultAdapterStrategy())

    def forward(self, x):
        x = x * self.scalers[None, None, :]
        return x


class MLPInfusedAdapter(InfusedAdapter):
    """
    MLPInfusedAdapter is basically a clone of InfusedAdapter. We do this to make the adapter_mixin agnostic to adapter names
    and only check adapter class types.
    """

    pass


@dataclass
class InfusedAdapterConfig(AdapterConfig):
    in_features: int
    _target_: str = "{0}.{1}".format(InfusedAdapter.__module__, InfusedAdapter.__name__)


@dataclass
class MLPInfusedAdapterConfig(InfusedAdapterConfig):
    _target_: str = "{0}.{1}".format(MLPInfusedAdapter.__module__, MLPInfusedAdapter.__name__)


class ParallelLinearAdapter(nn.Module, AdapterModuleUtil):
    def __init__(
        self,
        in_features: int,
        out_features: int,
        dim: int,
        activation: str = 'swish',
        norm_position: Optional[str] = 'post',
        norm_type: Optional[str] = 'mixedfusedlayernorm',
        column_init_method: str = 'xavier',  # TODO: (@adithyare) should rename this to input_init_method to be more precise.
        row_init_method: str = 'zero',  # TODO: (@adithyare) should rename this to output_init_method to be more precise.
        gather_output: bool = True,
        dropout: float = 0.0,
        model_parallel_config: Optional[ModelParallelConfig] = None,
        **kwargs,
    ):
        super().__init__()
        if not HAVE_APEX:
            logging.info("Apex is required to use ParallelLinearAdapters.")
            raise RuntimeError("ParallelLinearAdapter can not run without Apex.")
        if not HAVE_MEGATRON_CORE:
            logging.info("Megatron-core is required to use ParallelLinearAdapters.")
            raise RuntimeError("ParallelLinearAdapter can not run without Megatron-core.")
        self.activation = activation_registry[activation]()
        self.norm_position = norm_position

        # megatron_gpt_peft_models will provide this arg, but deprecated ones do not.
        # in case this arg is not provided, use the dummy default config.
        if model_parallel_config is None:
            model_parallel_config = ModelParallelConfig()

        self.linear_in = ColumnParallelLinear(
            in_features,
            dim,
            config=model_parallel_config,
            bias=False,
            gather_output=True,
            init_method=self._get_init_fn(column_init_method),
        )
        if gather_output:
            self.linear_out = RowParallelLinear(
                dim,
                out_features,
                config=model_parallel_config,
                bias=False,
                init_method=self._get_init_fn(row_init_method),
            )
        else:
            # (@adithyare) we use this option to mirror the behavior a column parallel layer with two low-rank column parallel layers
            # if the original column parallel layer uses gather_output=False, then we will use the self.liner_out layer defined below.
            self.linear_out = ColumnParallelLinear(
                dim,
                out_features,
                config=model_parallel_config,
                bias=False,
                gather_output=False,
                init_method=self._get_init_fn(row_init_method),
            )

        if self.norm_position in ["pre", "post"]:
            ln_features = in_features if self.norm_position == "pre" else out_features
            if norm_type == 'mixedfusedlayernorm':
                self.layer_norm = MixedFusedLayerNorm(ln_features, 1e-5, sequence_parallel_enbaled=False)
            elif norm_type == 'layernorm':
                self.layer_norm = nn.LayerNorm(ln_features)
            else:
                raise NotImplementedError("norm_type should be either mixedfusedlayernorm or layernorm")
        else:
            self.layer_norm = None

        if dropout > 0.0:
            self.dropout = nn.Dropout(dropout)
        else:
            self.dropout = None

        # cast all parameters when using amp O2 training
        if model_parallel_config.bf16:
            self.bfloat16()
        elif model_parallel_config.fp16:
            self.half()

        # Setup adapter strategy
        self.setup_adapter_strategy(adapter_mixin_strategies.ReturnResultAdapterStrategy())

    def _get_init_fn(self, init_method: str):
        if init_method == 'xavier':
            init_fn = init.xavier_normal_
        elif init_method == 'normal':
            init_fn = init_method_normal(0.2)
        elif init_method == "zero":
            init_fn = init_method_const(0.0)
        else:
            raise NotImplementedError("out_init_method should be zero, normal or xavier")
        return init_fn

    def adapter_unfreeze(self,):
        """
        Can be customized to allow for selective training of only some params in the PEFT.
        """
        super().adapter_unfreeze()

    def forward(self, x):

        if self.norm_position == 'pre':
            x = self.layer_norm(x)

        x, _ = self.linear_in(x)  # (@adithyare) ColumnLinear returns output and bias, we are ignoring the bias term.
        x = self.activation(x)
        x, _ = self.linear_out(x)
        if self.norm_position == 'post':
            x = self.layer_norm(x)

        # Add dropout if available
        if self.dropout is not None:
            x = self.dropout(x)

        return x


@dataclass
class ParallelLinearAdapterConfig(AdapterConfig):
    in_features: int
    out_features: int
    dim: int
    activation: str = 'swish'
    norm_position: Optional[str] = 'post'
    norm_type: Optional[str] = 'mixedfusedlayernorm'
    column_init_method: str = 'xavier'
    row_init_method: str = 'zero'
    gather_output: bool = True
    dropout: float = 0.0
    _target_: str = "{0}.{1}".format(ParallelLinearAdapter.__module__, ParallelLinearAdapter.__name__)


class LoraKQVAdapter(ParallelLinearAdapter):
    """
    Lora Adapters are the same arch as regular adapters but with potentially different input and output feature sizes
    and they do not use an bottleneck activation function
    """

    pass


class LoraKVAdapter(ParallelLinearAdapter):
    """
    Lora Adapters are the same arch as regular adapters but with potentially different input and output feature sizes
    and they do not use an bottleneck activation function
    """

    pass


class LoraQAdapter(ParallelLinearAdapter):
    """
    Lora Adapters are the same arch as regular adapters but with potentially different input and output feature sizes
    and they do not use an bottleneck activation function
    """

    pass


@dataclass
class LoraKQVAdapterConfig(ParallelLinearAdapterConfig):
    _target_: str = "{0}.{1}".format(LoraKQVAdapter.__module__, LoraKQVAdapter.__name__)


@dataclass
class LoraQAdapterConfig(ParallelLinearAdapterConfig):
    _target_: str = "{0}.{1}".format(LoraQAdapter.__module__, LoraQAdapter.__name__)


@dataclass
class LoraKVAdapterConfig(ParallelLinearAdapterConfig):
    _target_: str = "{0}.{1}".format(LoraKVAdapter.__module__, LoraKVAdapter.__name__)


class PromptEncoderAdapter(nn.Module, AdapterModuleUtil):
    """
    The Tensor Parallel MLP prompt encoder network that is used to generate the virtual
    token embeddings for p-tuning. It only have two layers.
    TODO: (@adithyare) Need to add all the functionality from the PromptEncoder class
    """

    def __init__(
        self,
        virtual_tokens: int,
        bottleneck_dim: int,
        embedding_dim: int,
        init_std: float,
        output_dim: int,
        model_parallel_config: Optional[ModelParallelConfig] = None,
        **kwargs,
    ):
        """
        Initializes the Tensor Model parallel MLP PromptEncoderMLP module.
        Args:
            virtual_tokens: the  number of vitural tokens
            hidden_size: hidden dimension
            output_size:  the output dimension
            init_std: the MLP init std value
        """
        super().__init__()
        self.bottleneck_dim = bottleneck_dim
        self.embedding_dim = embedding_dim
        self.output_dim = output_dim
        self.virtual_tokens = virtual_tokens
        self.activation = "gelu"

        if model_parallel_config is None:
            model_parallel_config = ModelParallelConfig()

        sequence_parallel = False
        gradient_accumulation_fusion = False
        # (@adithyare) the persistent=False will not pollute the indices into the state_dict of this module.
        self.register_buffer("indices", torch.LongTensor(list(range(self.virtual_tokens))), persistent=False)
        self.embedding = torch.nn.Embedding(self.virtual_tokens, self.embedding_dim)
        self.register_buffer("inference_table", torch.Tensor(self.virtual_tokens, self.output_dim), persistent=True)
        self.is_inference_ready = False
        self.first = ColumnParallelLinear(
            self.embedding_dim,
            self.bottleneck_dim,
            config=model_parallel_config,
            gather_output=False,
            init_method=init_method_normal(init_std),
            skip_bias_add=True,
            bias=True,
        )
        self.second = RowParallelLinear(
            self.bottleneck_dim,
            self.output_dim,
            config=model_parallel_config,
            input_is_parallel=True,
            init_method=init_method_normal(init_std),
            skip_bias_add=True,
            bias=True,
        )

        # cast all parameters when using amp O2 training
        if model_parallel_config.bf16:
            self.bfloat16()
        elif model_parallel_config.fp16:
            self.half()

        # Setup adapter strategy
        self.setup_adapter_strategy(adapter_mixin_strategies.ReturnResultAdapterStrategy())

    def set_inference_table(self, prompt_representation: torch.Tensor):
        """
        This method caches the output representation from the Encoder and saves it inside `self.inference_table`.
        """
        prompt_representation = prompt_representation.detach().clone()
        self.inference_table.data = prompt_representation
        self.is_inference_ready = True
        return True

    def clear_inference_table(self,):
        self.inference_table.fill_(0.0)
        self.is_inference_ready = False

    def get_inference_table(self,):
        return self.inference_table.data

    def inner_forward(self,):
        input_embeds = self.embedding(self.indices).unsqueeze(0)
        intermediate_parallel, bias_parallel = self.first(input_embeds)
        intermediate_parallel = fused_bias_gelu(intermediate_parallel, bias_parallel)
        output_embeds, bias_parallel = self.second(intermediate_parallel)
        output_embeds = output_embeds + bias_parallel
        output_embeds = output_embeds.transpose(0, 1)
        return output_embeds

    def forward(self, batch_size: int, use_cached_reps: bool = False) -> torch.Tensor:
        """
        Forward pass through the encoder with caching of prompt representations
        """
        if use_cached_reps:
            output_embeds = self.get_inference_table().unsqueeze(1)
        else:
            if self.training:
                if self.is_inference_ready:
                    self.clear_inference_table()
                output_embeds = self.inner_forward()
            else:
                output_embeds = self.inner_forward()
                if not self.is_inference_ready:
                    output_embeds = self.inner_forward()
                    self.set_inference_table(output_embeds.squeeze(1))
                output_embeds = self.get_inference_table().unsqueeze(1)

        output_embeds = output_embeds.expand(self.virtual_tokens, batch_size, self.output_dim)
        return output_embeds


@dataclass
class PromptEncoderAdapterConfig(AdapterConfig):
    virtual_tokens: int
    bottleneck_dim: int
    embedding_dim: int
    init_std: float
    output_dim: int
    _target_: str = "{0}.{1}".format(PromptEncoderAdapter.__module__, PromptEncoderAdapter.__name__)


class ParallelLinearAdapterWeightTying(ParallelLinearAdapter):
    """
    Extends parallel linear adapter for weight tying by providing a position embedding and convenience methods for tying weights
    """

    def __init__(
        self,
        in_features: int,
        out_features: int,
        dim: int,
        activation: str = 'swish',
        norm_position: Optional[str] = 'post',
        norm_type: Optional[str] = 'mixedfusedlayernorm',
        column_init_method: str = 'xavier',  # TODO: (@adithyare) should rename this to input_init_method to be more precise.
        row_init_method: str = 'zero',  # TODO: (@adithyare) should rename this to output_init_method to be more precise.
        gather_output: bool = True,
        dropout: float = 0.0,
        num_position_embeddings: int = 1,
        dim_position_embeddings: int = 1024,
        position_embedding_strategy: Optional[str] = "add",
        model_parallel_config: Optional[ModelParallelConfig] = None,
        **kwargs,
    ):
        self.position_embeddings = None
        self.mlp = None
        self.position_embedding_strategy = position_embedding_strategy
        assert self.position_embedding_strategy in ["add", "concat", "mlpconcat", "biasadd", None]
        if self.position_embedding_strategy == "concat":
            in_features += dim_position_embeddings
        elif self.position_embedding_strategy == "mlpconcat":
            in_features += dim_position_embeddings
        elif self.position_embedding_strategy == "biasadd":
            assert (
                out_features == dim_position_embeddings
            ), "adapter output feature size should match position emb size to bias add"
        elif self.position_embedding_strategy == "add":
            assert (
                in_features == dim_position_embeddings
            ), "adapter input feature size should match position emb size to add"
        super().__init__(
            in_features,
            out_features,
            dim,
            activation,
            norm_position,
            norm_type,
            column_init_method,
            row_init_method,
            gather_output,
            dropout,
            model_parallel_config,
            **kwargs,
        )
        if self.position_embedding_strategy:
            self.position_embeddings = torch.nn.Embedding(num_position_embeddings, dim_position_embeddings)
            self.position_embeddings.weight.data.fill_(0.0)
        if self.position_embedding_strategy == "mlpconcat":
            self.mlp = torch.nn.Sequential(
                torch.nn.Linear(dim_position_embeddings, dim_position_embeddings, bias=False),
                torch.nn.GELU(),
                torch.nn.Linear(dim_position_embeddings, dim_position_embeddings, bias=False),
            )
        self.register_buffer("position_id", torch.LongTensor([1]), persistent=False)

    def set_position(self, position_id):
        self.position_id *= position_id

    def tie_weights(self, position_id, adapter):

        self.set_position(position_id)
        if self.linear_in:
            self.linear_in.weight = adapter.linear_in.weight
        if self.linear_out:
            self.linear_out.weight = adapter.linear_out.weight
        if self.layer_norm:
            self.layer_norm.weight = adapter.layer_norm.weight
            self.layer_norm.bias = adapter.layer_norm.bias
        if self.mlp:
            self.mlp[0].weight = adapter.mlp[0].weight
            self.mlp[2].weight = adapter.mlp[2].weight
        if self.position_embeddings:
            self.position_embeddings.weight = adapter.position_embeddings.weight

        return True

    def forward(self, x):

        if self.position_embedding_strategy:
            pos = self.position_embeddings(self.position_id).unsqueeze(0)
            if self.position_embedding_strategy == "add":
                pos = pos.expand_as(x)
                x = x + pos

            elif self.position_embedding_strategy == "concat":
                pos = pos.expand(x.shape[0], x.shape[1], pos.shape[2])
                x = torch.cat((x, pos), dim=2)
            elif self.position_embedding_strategy == "mlpconcat":
                pos = pos.expand(x.shape[0], x.shape[1], pos.shape[2])
                pos = self.mlp(pos)
                x = torch.cat((x, pos), dim=2)

        if self.norm_position == 'pre':
            x = self.layer_norm(x)

        x, _ = self.linear_in(x)  # (@adithyare) ColumnLinear returns output and bias, we are ignoring the bias term.
        x = self.activation(x)
        x, _ = self.linear_out(x)
        if self.norm_position == 'post':
            x = self.layer_norm(x)

        if self.position_embedding_strategy == "biasadd":
            pos = pos.expand_as(x)
            x = x + pos

        # Add dropout if available
        if self.dropout is not None:
            x = self.dropout(x)

        return x


@dataclass
class ParallelLinearAdapterWeightTyingConfig:
    in_features: int
    out_features: int
    dim: int
    activation: str = 'swish'
    norm_position: Optional[str] = 'post'
    norm_type: Optional[str] = 'mixedfusedlayernorm'
    column_init_method: str = 'xavier'
    row_init_method: str = 'zero'
    gather_output: bool = True
    dropout: float = 0.0
    num_position_embeddings: int = 1
    dim_position_embeddings: int = 1024
    position_embedding_strategy: Optional[str] = "concat"
    _target_: str = "{0}.{1}".format(
        ParallelLinearAdapterWeightTying.__module__, ParallelLinearAdapterWeightTying.__name__
    )


class LoraKQVAdapterWeightTying(ParallelLinearAdapterWeightTying):
    """
    TODO
    """

    pass


@dataclass
class LoraKQVAdapterWeightTyingConfig(ParallelLinearAdapterWeightTyingConfig):
<<<<<<< HEAD
    _target_: str = "{0}.{1}".format(LoraKQVAdapterWeightTying.__module__, LoraKQVAdapterWeightTying.__name__)


class MultiModalLinearAdapter(nn.Module, AdapterModuleUtil):
    def __init__(self, in_features: int, out_features: int, bias: bool, **kwargs) -> None:
        super().__init__()
        self.linear = torch.nn.Linear(in_features, out_features, bias,)

    def forward(self, x):
        return self.linear(x)


@dataclass
class MultiModalLinearAdapterConfig:
    in_features: int
    out_features: int
    bias: bool
    _target_: str = "{0}.{1}".format(MultiModalLinearAdapter.__module__, MultiModalLinearAdapter.__name__)
=======
    _target_: str = "{0}.{1}".format(LoraKQVAdapterWeightTying.__module__, LoraKQVAdapterWeightTying.__name__)
>>>>>>> 8b04025c
<|MERGE_RESOLUTION|>--- conflicted
+++ resolved
@@ -18,6 +18,7 @@
 import logging
 from dataclasses import dataclass
 from typing import Optional
+
 import torch
 import torch.nn as nn
 import torch.nn.init as init
@@ -29,7 +30,6 @@
 from nemo.core.classes.mixins import adapter_mixin_strategies
 from nemo.core.classes.mixins.adapter_mixins import AdapterConfig
 
-
 try:
     from apex.normalization.fused_layer_norm import MixedFusedLayerNorm
 
@@ -46,6 +46,8 @@
     HAVE_MEGATRON_CORE = True
 
 except (ImportError, ModuleNotFoundError):
+
+    ModelParallelConfig = ApexGuardDefaults
 
     ModelParallelConfig = ApexGuardDefaults
 
@@ -78,7 +80,16 @@
         if model_parallel_config is None:
             model_parallel_config = ModelParallelConfig()
 
+        if model_parallel_config is None:
+            model_parallel_config = ModelParallelConfig()
+
         self.scalers = nn.Parameter(torch.ones(in_features))
+
+        # cast all parameters when using amp O2 training
+        if model_parallel_config.bf16:
+            self.bfloat16()
+        elif model_parallel_config.fp16:
+            self.half()
 
         # cast all parameters when using amp O2 training
         if model_parallel_config.bf16:
@@ -139,6 +150,11 @@
             raise RuntimeError("ParallelLinearAdapter can not run without Megatron-core.")
         self.activation = activation_registry[activation]()
         self.norm_position = norm_position
+
+        # megatron_gpt_peft_models will provide this arg, but deprecated ones do not.
+        # in case this arg is not provided, use the dummy default config.
+        if model_parallel_config is None:
+            model_parallel_config = ModelParallelConfig()
 
         # megatron_gpt_peft_models will provide this arg, but deprecated ones do not.
         # in case this arg is not provided, use the dummy default config.
@@ -568,7 +584,6 @@
 
 @dataclass
 class LoraKQVAdapterWeightTyingConfig(ParallelLinearAdapterWeightTyingConfig):
-<<<<<<< HEAD
     _target_: str = "{0}.{1}".format(LoraKQVAdapterWeightTying.__module__, LoraKQVAdapterWeightTying.__name__)
 
 
@@ -586,7 +601,4 @@
     in_features: int
     out_features: int
     bias: bool
-    _target_: str = "{0}.{1}".format(MultiModalLinearAdapter.__module__, MultiModalLinearAdapter.__name__)
-=======
-    _target_: str = "{0}.{1}".format(LoraKQVAdapterWeightTying.__module__, LoraKQVAdapterWeightTying.__name__)
->>>>>>> 8b04025c
+    _target_: str = "{0}.{1}".format(MultiModalLinearAdapter.__module__, MultiModalLinearAdapter.__name__)