--- conflicted
+++ resolved
@@ -438,18 +438,13 @@
                 # text on the 1st - 7th layers should be between [vocab_size+offset, vocab_size+offset+1024)
                 #  where the offset is 1024 * layer_i
                 text[0] += self.vocab_size
-<<<<<<< HEAD
+                # TODO: allow option for delay rather than hard code
                 for l in range(1, text.shape[0]):
                     text[l] = torch.roll(text[l], l)
                     text[l, :l] = 0
                 labels = text[:, 1:].clone().contiguous()
                 for l in range(1, text.shape[0]):
                     text[l] += self.vocab_size + 1024 * l  # TODO: fix hardcode
-=======
-                labels = text[:, 1:].clone().contiguous()
-                for l in range(1, text.shape[0]):
-                    text[l] += self.vocab_size + 1024 * l
->>>>>>> 244aba2c
                 tokens = text[:, :-1].contiguous()
             else:
                 tokens = text[:-1].contiguous()
