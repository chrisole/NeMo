--- conflicted
+++ resolved
@@ -46,12 +46,9 @@
 
 # multiple interpolated values in the config
 OmegaConf.register_new_resolver("multiply", lambda x, y: x * y, replace=True)
-<<<<<<< HEAD
-=======
 
 # sum interpolated values in the config
 OmegaConf.register_new_resolver("sum", lambda x, y: x + y, replace=True)
->>>>>>> 05d5218c
 
 
 def hydra_runner(
